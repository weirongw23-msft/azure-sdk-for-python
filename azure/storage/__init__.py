#-------------------------------------------------------------------------
# Copyright (c) Microsoft.  All rights reserved.
#
# Licensed under the Apache License, Version 2.0 (the "License");
# you may not use this file except in compliance with the License.
# You may obtain a copy of the License at
#   http://www.apache.org/licenses/LICENSE-2.0
#
# Unless required by applicable law or agreed to in writing, software
# distributed under the License is distributed on an "AS IS" BASIS,
# WITHOUT WARRANTIES OR CONDITIONS OF ANY KIND, either express or implied.
# See the License for the specific language governing permissions and
# limitations under the License.
#--------------------------------------------------------------------------
import hashlib
import hmac
import sys
import types

from datetime import datetime
from xml.dom import minidom
from azure import (WindowsAzureData,
                   WindowsAzureError,
                   METADATA_NS,
                   xml_escape,
                   _create_entry,
                   _decode_base64_to_text,
                   _decode_base64_to_bytes,
                   _encode_base64,
                   _fill_data_minidom,
                   _fill_instance_element,
                   _get_child_nodes,
                   _get_child_nodesNS,
                   _get_children_from_path,
                   _get_entry_properties,
                   _general_error_handler,
                   _list_of,
                   _parse_response_for_dict,
                   _unicode_type,
                   _ERROR_CANNOT_SERIALIZE_VALUE_TO_ENTITY,
                   )

# x-ms-version for storage service.
X_MS_VERSION = '2012-02-12'


class EnumResultsBase(object):

    ''' base class for EnumResults. '''

    def __init__(self):
        self.prefix = u''
        self.marker = u''
        self.max_results = 0
        self.next_marker = u''


class ContainerEnumResults(EnumResultsBase):

    ''' Blob Container list. '''

    def __init__(self):
        EnumResultsBase.__init__(self)
        self.containers = _list_of(Container)

    def __iter__(self):
        return iter(self.containers)

    def __len__(self):
        return len(self.containers)

    def __getitem__(self, index):
        return self.containers[index]


class Container(WindowsAzureData):

    ''' Blob container class. '''

    def __init__(self):
        self.name = u''
        self.url = u''
        self.properties = Properties()
        self.metadata = {}


class Properties(WindowsAzureData):

    ''' Blob container's properties class. '''

    def __init__(self):
        self.last_modified = u''
        self.etag = u''


class RetentionPolicy(WindowsAzureData):

    ''' RetentionPolicy in service properties. '''

    def __init__(self):
        self.enabled = False
        self.__dict__['days'] = None

    def get_days(self):
        # convert days to int value
        return int(self.__dict__['days'])

    def set_days(self, value):
        ''' set default days if days is set to empty. '''
        self.__dict__['days'] = value

    days = property(fget=get_days, fset=set_days)


class Logging(WindowsAzureData):

    ''' Logging class in service properties. '''

    def __init__(self):
        self.version = u'1.0'
        self.delete = False
        self.read = False
        self.write = False
        self.retention_policy = RetentionPolicy()


class Metrics(WindowsAzureData):

    ''' Metrics class in service properties. '''

    def __init__(self):
        self.version = u'1.0'
        self.enabled = False
        self.include_apis = None
        self.retention_policy = RetentionPolicy()


class StorageServiceProperties(WindowsAzureData):

    ''' Storage Service Propeties class. '''

    def __init__(self):
        self.logging = Logging()
        self.metrics = Metrics()


class AccessPolicy(WindowsAzureData):

    ''' Access Policy class in service properties. '''

    def __init__(self, start=u'', expiry=u'', permission='u'):
        self.start = start
        self.expiry = expiry
        self.permission = permission


class SignedIdentifier(WindowsAzureData):

    ''' Signed Identifier class for service properties. '''

    def __init__(self):
        self.id = u''
        self.access_policy = AccessPolicy()


class SignedIdentifiers(WindowsAzureData):

    ''' SignedIdentifier list. '''

    def __init__(self):
        self.signed_identifiers = _list_of(SignedIdentifier)

    def __iter__(self):
        return iter(self.signed_identifiers)

    def __len__(self):
        return len(self.signed_identifiers)

    def __getitem__(self, index):
        return self.signed_identifiers[index]


class BlobEnumResults(EnumResultsBase):

    ''' Blob list.'''

    def __init__(self):
        EnumResultsBase.__init__(self)
        self.blobs = _list_of(Blob)
        self.prefixes = _list_of(BlobPrefix)
        self.delimiter = ''

    def __iter__(self):
        return iter(self.blobs)

    def __len__(self):
        return len(self.blobs)

    def __getitem__(self, index):
        return self.blobs[index]


class BlobResult(bytes):

    def __new__(cls, blob, properties):
        return bytes.__new__(cls, blob if blob else b'')

    def __init__(self, blob, properties):
        self.properties = properties


class Blob(WindowsAzureData):

    ''' Blob class. '''

    def __init__(self):
        self.name = u''
        self.snapshot = u''
        self.url = u''
        self.properties = BlobProperties()
        self.metadata = {}


class BlobProperties(WindowsAzureData):

    ''' Blob Properties '''

    def __init__(self):
        self.last_modified = u''
        self.etag = u''
        self.content_length = 0
        self.content_type = u''
        self.content_encoding = u''
        self.content_language = u''
        self.content_md5 = u''
        self.xms_blob_sequence_number = 0
        self.blob_type = u''
        self.lease_status = u''
        self.lease_state = u''
        self.lease_duration = u''
        self.copy_id = u''
        self.copy_source = u''
        self.copy_status = u''
        self.copy_progress = u''
        self.copy_completion_time = u''
        self.copy_status_description = u''


class BlobPrefix(WindowsAzureData):

    ''' BlobPrefix in Blob. '''

    def __init__(self):
        self.name = ''


class BlobBlock(WindowsAzureData):

    ''' BlobBlock class '''

    def __init__(self, id=None, size=None):
        self.id = id
        self.size = size


class BlobBlockList(WindowsAzureData):

    ''' BlobBlockList class '''

    def __init__(self):
        self.committed_blocks = []
        self.uncommitted_blocks = []


class PageRange(WindowsAzureData):

    ''' Page Range for page blob. '''

    def __init__(self):
        self.start = 0
        self.end = 0


class PageList(object):

    ''' Page list for page blob. '''

    def __init__(self):
        self.page_ranges = _list_of(PageRange)

    def __iter__(self):
        return iter(self.page_ranges)

    def __len__(self):
        return len(self.page_ranges)

    def __getitem__(self, index):
        return self.page_ranges[index]


class QueueEnumResults(EnumResultsBase):

    ''' Queue list'''

    def __init__(self):
        EnumResultsBase.__init__(self)
        self.queues = _list_of(Queue)

    def __iter__(self):
        return iter(self.queues)

    def __len__(self):
        return len(self.queues)

    def __getitem__(self, index):
        return self.queues[index]


class Queue(WindowsAzureData):

    ''' Queue class '''

    def __init__(self):
        self.name = u''
        self.url = u''
        self.metadata = {}


class QueueMessagesList(WindowsAzureData):

    ''' Queue message list. '''

    def __init__(self):
        self.queue_messages = _list_of(QueueMessage)

    def __iter__(self):
        return iter(self.queue_messages)

    def __len__(self):
        return len(self.queue_messages)

    def __getitem__(self, index):
        return self.queue_messages[index]


class QueueMessage(WindowsAzureData):

    ''' Queue message class. '''

    def __init__(self):
        self.message_id = u''
        self.insertion_time = u''
        self.expiration_time = u''
        self.pop_receipt = u''
        self.time_next_visible = u''
        self.dequeue_count = u''
        self.message_text = u''


class Entity(WindowsAzureData):

    ''' Entity class. The attributes of entity will be created dynamically. '''
    pass


class EntityProperty(WindowsAzureData):

    ''' Entity property. contains type and value.  '''

    def __init__(self, type=None, value=None):
        self.type = type
        self.value = value


class Table(WindowsAzureData):

    ''' Only for intellicens and telling user the return type. '''
    pass


def _parse_blob_enum_results_list(response):
    respbody = response.body
    return_obj = BlobEnumResults()
    doc = minidom.parseString(respbody)

    for enum_results in _get_child_nodes(doc, 'EnumerationResults'):
        for child in _get_children_from_path(enum_results, 'Blobs', 'Blob'):
            return_obj.blobs.append(_fill_instance_element(child, Blob))

        for child in _get_children_from_path(enum_results,
                                             'Blobs',
                                             'BlobPrefix'):
            return_obj.prefixes.append(
                _fill_instance_element(child, BlobPrefix))

        for name, value in vars(return_obj).items():
            if name == 'blobs' or name == 'prefixes':
                continue
            value = _fill_data_minidom(enum_results, name, value)
            if value is not None:
                setattr(return_obj, name, value)

    return return_obj


def _update_storage_header(request):
    ''' add additional headers for storage request. '''
    if request.body:
        assert isinstance(request.body, bytes)

<<<<<<< HEAD
    # if it is PUT, POST, MERGE, DELETE, need to add content-length to header.
=======
    # if it is PUT, POST, MERGE, DELETE, need to add content-lengt to header.
>>>>>>> 0b0606ce
    if request.method in ['PUT', 'POST', 'MERGE', 'DELETE']:
        request.headers.append(('Content-Length', str(len(request.body))))

<<<<<<< HEAD
    # append additional headers base on the service
    # but don't kill it if it's already specified
    header_keys = [header[0] for header in request.headers]
    if 'x-ms-version' not in header_keys:
        request.headers.append(('x-ms-version', X_MS_VERSION))
=======
    # append addtional headers base on the service
    request.headers.append(('x-ms-version', X_MS_VERSION))
>>>>>>> 0b0606ce

    # append x-ms-meta name, values to header
    for name, value in request.headers:
        if 'x-ms-meta-name-values' in name and value:
            for meta_name, meta_value in value.items():
                request.headers.append(('x-ms-meta-' + meta_name, meta_value))
            request.headers.remove((name, value))
            break
    return request


def _update_storage_blob_header(request, account_name, account_key):
    ''' add additional headers for storage blob request. '''

    request = _update_storage_header(request)
    current_time = datetime.utcnow().strftime('%a, %d %b %Y %H:%M:%S GMT')
    request.headers.append(('x-ms-date', current_time))
    request.headers.append(
        ('Content-Type', 'application/octet-stream Charset=UTF-8'))
    request.headers.append(('Authorization',
                            _sign_storage_blob_request(request,
                                                       account_name,
                                                       account_key)))

    return request.headers


def _update_storage_queue_header(request, account_name, account_key):
    ''' add additional headers for storage queue request. '''
    return _update_storage_blob_header(request, account_name, account_key)


def _update_storage_table_header(request):
    ''' add additional headers for storage table request. '''

    request = _update_storage_header(request)
    for name, _ in request.headers:
        if name.lower() == 'content-type':
            break
    else:
        request.headers.append(('Content-Type', 'application/atom+xml'))
    request.headers.append(('DataServiceVersion', '2.0;NetFx'))
    request.headers.append(('MaxDataServiceVersion', '2.0;NetFx'))
    current_time = datetime.utcnow().strftime('%a, %d %b %Y %H:%M:%S GMT')
    request.headers.append(('x-ms-date', current_time))
    request.headers.append(('Date', current_time))
    return request.headers


def _sign_storage_blob_request(request, account_name, account_key):
    '''
    Returns the signed string for blob request which is used to set
    Authorization header. This is also used to sign queue request.
    '''

    uri_path = request.path.split('?')[0]

    # method to sign
    string_to_sign = request.method + '\n'

    # get headers to sign
    headers_to_sign = [
        'content-encoding', 'content-language', 'content-length',
        'content-md5', 'content-type', 'date', 'if-modified-since',
        'if-match', 'if-none-match', 'if-unmodified-since', 'range']

    request_header_dict = dict((name.lower(), value)
                               for name, value in request.headers if value)
    string_to_sign += '\n'.join(request_header_dict.get(x, '')
                                for x in headers_to_sign) + '\n'

    # get x-ms header to sign
    x_ms_headers = []
    for name, value in request.headers:
        if 'x-ms' in name:
            x_ms_headers.append((name.lower(), value))
    x_ms_headers.sort()
    for name, value in x_ms_headers:
        if value:
            string_to_sign += ''.join([name, ':', value, '\n'])

    # get account_name and uri path to sign
    string_to_sign += '/' + account_name + uri_path

    # get query string to sign if it is not table service
    query_to_sign = request.query
    query_to_sign.sort()

    current_name = ''
    for name, value in query_to_sign:
        if value:
            if current_name != name:
                string_to_sign += '\n' + name + ':' + value
            else:
                string_to_sign += '\n' + ',' + value

    # sign the request
    auth_string = 'SharedKey ' + account_name + ':' + \
        _sign_string(account_key, string_to_sign)
    return auth_string


def _sign_storage_table_request(request, account_name, account_key):
    uri_path = request.path.split('?')[0]

    string_to_sign = request.method + '\n'
    headers_to_sign = ['content-md5', 'content-type', 'date']
    request_header_dict = dict((name.lower(), value)
                               for name, value in request.headers if value)
    string_to_sign += '\n'.join(request_header_dict.get(x, '')
                                for x in headers_to_sign) + '\n'

    # get account_name and uri path to sign
    string_to_sign += ''.join(['/', account_name, uri_path])

    for name, value in request.query:
        if name == 'comp' and uri_path == '/':
            string_to_sign += '?comp=' + value
            break

    # sign the request
    auth_string = 'SharedKey ' + account_name + ':' + \
        _sign_string(account_key, string_to_sign)
    return auth_string


def _sign_string(account_key, string_to_sign):
    decoded_account_key = _decode_base64_to_bytes(account_key)
    if isinstance(string_to_sign, _unicode_type):
        string_to_sign = string_to_sign.encode('utf-8')
    signed_hmac_sha256 = hmac.HMAC(
        decoded_account_key, string_to_sign, hashlib.sha256)
    digest = signed_hmac_sha256.digest()
    encoded_digest = _encode_base64(digest)
    return encoded_digest


def _to_python_bool(value):
    if value.lower() == 'true':
        return True
    return False


def _to_entity_int(data):
    int_max = (2 << 30) - 1
    if data > (int_max) or data < (int_max + 1) * (-1):
        return 'Edm.Int64', str(data)
    else:
        return 'Edm.Int32', str(data)


def _to_entity_bool(value):
    if value:
        return 'Edm.Boolean', 'true'
    return 'Edm.Boolean', 'false'


def _to_entity_datetime(value):
    return 'Edm.DateTime', value.strftime('%Y-%m-%dT%H:%M:%S')


def _to_entity_float(value):
    return 'Edm.Double', str(value)


def _to_entity_property(value):
    if value.type == 'Edm.Binary':
        return value.type, _encode_base64(value.value)

    return value.type, str(value.value)


def _to_entity_none(value):
    return None, None


def _to_entity_str(value):
    return 'Edm.String', value


# Tables of conversions to and from entity types.  We support specific
# datatypes, and beyond that the user can use an EntityProperty to get
# custom data type support.

def _from_entity_binary(value):
    return EntityProperty('Edm.Binary', _decode_base64_to_bytes(value))


def _from_entity_int(value):
    return int(value)


def _from_entity_datetime(value):
    format = '%Y-%m-%dT%H:%M:%S'
    if '.' in value:
        format = format + '.%f'
    if value.endswith('Z'):
        format = format + 'Z'
    return datetime.strptime(value, format)

_ENTITY_TO_PYTHON_CONVERSIONS = {
    'Edm.Binary': _from_entity_binary,
    'Edm.Int32': _from_entity_int,
    'Edm.Int64': _from_entity_int,
    'Edm.Double': float,
    'Edm.Boolean': _to_python_bool,
    'Edm.DateTime': _from_entity_datetime,
}

# Conversion from Python type to a function which returns a tuple of the
# type string and content string.
_PYTHON_TO_ENTITY_CONVERSIONS = {
    int: _to_entity_int,
    bool: _to_entity_bool,
    datetime: _to_entity_datetime,
    float: _to_entity_float,
    EntityProperty: _to_entity_property,
    str: _to_entity_str,
}

if sys.version_info < (3,):
    _PYTHON_TO_ENTITY_CONVERSIONS.update({
        long: _to_entity_int,
        types.NoneType: _to_entity_none,
        unicode: _to_entity_str,
    })


def _convert_entity_to_xml(source):
    ''' Converts an entity object to xml to send.

    The entity format is:
    <entry xmlns:d="http://schemas.microsoft.com/ado/2007/08/dataservices" xmlns:m="http://schemas.microsoft.com/ado/2007/08/dataservices/metadata" xmlns="http://www.w3.org/2005/Atom">
      <title />
      <updated>2008-09-18T23:46:19.3857256Z</updated>
      <author>
        <name />
      </author>
      <id />
      <content type="application/xml">
        <m:properties>
          <d:Address>Mountain View</d:Address>
          <d:Age m:type="Edm.Int32">23</d:Age>
          <d:AmountDue m:type="Edm.Double">200.23</d:AmountDue>
          <d:BinaryData m:type="Edm.Binary" m:null="true" />
          <d:CustomerCode m:type="Edm.Guid">c9da6455-213d-42c9-9a79-3e9149a57833</d:CustomerCode>
          <d:CustomerSince m:type="Edm.DateTime">2008-07-10T00:00:00</d:CustomerSince>
          <d:IsActive m:type="Edm.Boolean">true</d:IsActive>
          <d:NumOfOrders m:type="Edm.Int64">255</d:NumOfOrders>
          <d:PartitionKey>mypartitionkey</d:PartitionKey>
          <d:RowKey>myrowkey1</d:RowKey>
          <d:Timestamp m:type="Edm.DateTime">0001-01-01T00:00:00</d:Timestamp>
        </m:properties>
      </content>
    </entry>
    '''

    # construct the entity body included in <m:properties> and </m:properties>
    entity_body = '<m:properties xml:space="preserve">{properties}</m:properties>'

    if isinstance(source, WindowsAzureData):
        source = vars(source)

    properties_str = ''

    # set properties type for types we know if value has no type info.
    # if value has type info, then set the type to value.type
    for name, value in source.items():
        mtype = ''
        conv = _PYTHON_TO_ENTITY_CONVERSIONS.get(type(value))
        if conv is None and sys.version_info >= (3,) and value is None:
            conv = _to_entity_none
        if conv is None:
            raise WindowsAzureError(
                _ERROR_CANNOT_SERIALIZE_VALUE_TO_ENTITY.format(
                    type(value).__name__))

        mtype, value = conv(value)

        # form the property node
        properties_str += ''.join(['<d:', name])
        if value is None:
            properties_str += ' m:null="true" />'
        else:
            if mtype:
                properties_str += ''.join([' m:type="', mtype, '"'])
            properties_str += ''.join(['>',
                                      xml_escape(value), '</d:', name, '>'])

    if sys.version_info < (3,):
        if isinstance(properties_str, unicode):
            properties_str = properties_str.encode('utf-8')

    # generate the entity_body
    entity_body = entity_body.format(properties=properties_str)
    xmlstr = _create_entry(entity_body)
    return xmlstr


def _convert_table_to_xml(table_name):
    '''
    Create xml to send for a given table name. Since xml format for table is
    the same as entity and the only difference is that table has only one
    property 'TableName', so we just call _convert_entity_to_xml.

    table_name: the name of the table
    '''
    return _convert_entity_to_xml({'TableName': table_name})


def _convert_block_list_to_xml(block_id_list):
    '''
    Convert a block list to xml to send.

    block_id_list:
        a str list containing the block ids that are used in put_block_list.
    Only get block from latest blocks.
    '''
    if block_id_list is None:
        return ''
    xml = '<?xml version="1.0" encoding="utf-8"?><BlockList>'
    for value in block_id_list:
        xml += '<Latest>{0}</Latest>'.format(_encode_base64(value))

    return xml + '</BlockList>'


def _create_blob_result(response):
    blob_properties = _parse_response_for_dict(response)
    return BlobResult(response.body, blob_properties)


def _convert_response_to_block_list(response):
    '''
    Converts xml response to block list class.
    '''
    blob_block_list = BlobBlockList()

    xmldoc = minidom.parseString(response.body)
    for xml_block in _get_children_from_path(xmldoc,
                                             'BlockList',
                                             'CommittedBlocks',
                                             'Block'):
        xml_block_id = _decode_base64_to_text(
            _get_child_nodes(xml_block, 'Name')[0].firstChild.nodeValue)
        xml_block_size = int(
            _get_child_nodes(xml_block, 'Size')[0].firstChild.nodeValue)
        blob_block_list.committed_blocks.append(
            BlobBlock(xml_block_id, xml_block_size))

    for xml_block in _get_children_from_path(xmldoc,
                                             'BlockList',
                                             'UncommittedBlocks',
                                             'Block'):
        xml_block_id = _decode_base64_to_text(
            _get_child_nodes(xml_block, 'Name')[0].firstChild.nodeValue)
        xml_block_size = int(
            _get_child_nodes(xml_block, 'Size')[0].firstChild.nodeValue)
        blob_block_list.uncommitted_blocks.append(
            BlobBlock(xml_block_id, xml_block_size))

    return blob_block_list


def _remove_prefix(name):
    colon = name.find(':')
    if colon != -1:
        return name[colon + 1:]
    return name


def _convert_response_to_entity(response):
    if response is None:
        return response
    return _convert_xml_to_entity(response.body)


def _convert_xml_to_entity(xmlstr):
    ''' Convert xml response to entity.

    The format of entity:
    <entry xmlns:d="http://schemas.microsoft.com/ado/2007/08/dataservices" xmlns:m="http://schemas.microsoft.com/ado/2007/08/dataservices/metadata" xmlns="http://www.w3.org/2005/Atom">
      <title />
      <updated>2008-09-18T23:46:19.3857256Z</updated>
      <author>
        <name />
      </author>
      <id />
      <content type="application/xml">
        <m:properties>
          <d:Address>Mountain View</d:Address>
          <d:Age m:type="Edm.Int32">23</d:Age>
          <d:AmountDue m:type="Edm.Double">200.23</d:AmountDue>
          <d:BinaryData m:type="Edm.Binary" m:null="true" />
          <d:CustomerCode m:type="Edm.Guid">c9da6455-213d-42c9-9a79-3e9149a57833</d:CustomerCode>
          <d:CustomerSince m:type="Edm.DateTime">2008-07-10T00:00:00</d:CustomerSince>
          <d:IsActive m:type="Edm.Boolean">true</d:IsActive>
          <d:NumOfOrders m:type="Edm.Int64">255</d:NumOfOrders>
          <d:PartitionKey>mypartitionkey</d:PartitionKey>
          <d:RowKey>myrowkey1</d:RowKey>
          <d:Timestamp m:type="Edm.DateTime">0001-01-01T00:00:00</d:Timestamp>
        </m:properties>
      </content>
    </entry>
    '''
    xmldoc = minidom.parseString(xmlstr)

    xml_properties = None
    for entry in _get_child_nodes(xmldoc, 'entry'):
        for content in _get_child_nodes(entry, 'content'):
            # TODO: Namespace
            xml_properties = _get_child_nodesNS(
                content, METADATA_NS, 'properties')

    if not xml_properties:
        return None

    entity = Entity()
    # extract each property node and get the type from attribute and node value
    for xml_property in xml_properties[0].childNodes:
        name = _remove_prefix(xml_property.nodeName)
        # exclude the Timestamp since it is auto added by azure when
        # inserting entity. We don't want this to mix with real properties
        if name in ['Timestamp']:
            continue

        if xml_property.firstChild:
            value = xml_property.firstChild.nodeValue
        else:
            value = ''

        isnull = xml_property.getAttributeNS(METADATA_NS, 'null')
        mtype = xml_property.getAttributeNS(METADATA_NS, 'type')

        # if not isnull and no type info, then it is a string and we just
        # need the str type to hold the property.
        if not isnull and not mtype:
            _set_entity_attr(entity, name, value)
        elif isnull == 'true':
            if mtype:
                property = EntityProperty(mtype, None)
            else:
                property = EntityProperty('Edm.String', None)
        else:  # need an object to hold the property
            conv = _ENTITY_TO_PYTHON_CONVERSIONS.get(mtype)
            if conv is not None:
                property = conv(value)
            else:
                property = EntityProperty(mtype, value)
            _set_entity_attr(entity, name, property)

        # extract id, updated and name value from feed entry and set them of
        # rule.
    for name, value in _get_entry_properties(xmlstr, True).items():
        if name in ['etag']:
            _set_entity_attr(entity, name, value)

    return entity


def _set_entity_attr(entity, name, value):
    try:
        setattr(entity, name, value)
    except UnicodeEncodeError:
        # Python 2 doesn't support unicode attribute names, so we'll
        # add them and access them directly through the dictionary
        entity.__dict__[name] = value


def _convert_xml_to_table(xmlstr):
    ''' Converts the xml response to table class.
    Simply call convert_xml_to_entity and extract the table name, and add
    updated and author info
    '''
    table = Table()
    entity = _convert_xml_to_entity(xmlstr)
    setattr(table, 'name', entity.TableName)
    for name, value in _get_entry_properties(xmlstr, False).items():
        setattr(table, name, value)
    return table


def _storage_error_handler(http_error):
    ''' Simple error handler for storage service. '''
    return _general_error_handler(http_error)

# make these available just from storage.
from azure.storage.blobservice import BlobService
from azure.storage.queueservice import QueueService
from azure.storage.tableservice import TableService
from azure.storage.cloudstorageaccount import CloudStorageAccount
from azure.storage.sharedaccesssignature import (
    SharedAccessSignature,
    SharedAccessPolicy,
    Permission,
    WebResource,
    )<|MERGE_RESOLUTION|>--- conflicted
+++ resolved
@@ -408,24 +408,12 @@
     if request.body:
         assert isinstance(request.body, bytes)
 
-<<<<<<< HEAD
     # if it is PUT, POST, MERGE, DELETE, need to add content-length to header.
-=======
-    # if it is PUT, POST, MERGE, DELETE, need to add content-lengt to header.
->>>>>>> 0b0606ce
     if request.method in ['PUT', 'POST', 'MERGE', 'DELETE']:
         request.headers.append(('Content-Length', str(len(request.body))))
 
-<<<<<<< HEAD
-    # append additional headers base on the service
-    # but don't kill it if it's already specified
-    header_keys = [header[0] for header in request.headers]
-    if 'x-ms-version' not in header_keys:
-        request.headers.append(('x-ms-version', X_MS_VERSION))
-=======
     # append addtional headers base on the service
     request.headers.append(('x-ms-version', X_MS_VERSION))
->>>>>>> 0b0606ce
 
     # append x-ms-meta name, values to header
     for name, value in request.headers:
