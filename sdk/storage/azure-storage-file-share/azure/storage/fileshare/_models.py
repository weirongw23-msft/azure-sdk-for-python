--- conflicted
+++ resolved
@@ -343,14 +343,11 @@
         Indicates the protocols enabled on the share. The protocol can be either SMB or NFS.
     :ivar bool enable_snapshot_virtual_directory_access:
         Specifies whether the snapshot virtual directory should be accessible at the root of the share
-<<<<<<< HEAD
+        mount point when NFS is enabled. If not specified, it will be accessible.
         mount point when NFS is enabled. if not specified, the default is True.
     :ivar bool paid_bursting_enabled: This property enables paid bursting.
     :ivar int paid_bursting_max_bandwidth_mibps: The maximum throughput the file share can support in MiB/s.
     :ivar int paid_bursting_max_iops: The maximum IOPS the file share can support.
-=======
-        mount point when NFS is enabled. If not specified, it will be accessible.
->>>>>>> fa2bb490
     """
 
     def __init__(self, **kwargs):
