# -------------------------------------------------------------------------
# Copyright (c) Microsoft Corporation. All rights reserved.
# Licensed under the MIT License. See License.txt in the project root for
# license information.
# --------------------------------------------------------------------------
# pylint: disable=too-many-lines, too-many-public-methods
import functools
import sys
import time
from datetime import datetime
from io import BytesIO
from typing import (
    Any, AnyStr, Dict, IO, Iterable, List, Optional, Union,
    TYPE_CHECKING
)
from urllib.parse import urlparse, quote, unquote

from typing_extensions import Self

from azure.core.exceptions import HttpResponseError, ResourceNotFoundError
from azure.core.paging import ItemPaged
from azure.core.tracing.decorator import distributed_trace
from ._generated import AzureFileStorage
from ._generated.models import FileHTTPHeaders
from ._shared.uploads import IterStreamer, FileChunkUploader, upload_data_chunks
from ._shared.base_client import StorageAccountHostsMixin, parse_connection_str, parse_query
from ._shared.request_handlers import add_metadata_headers, get_length
from ._shared.response_handlers import return_response_headers, process_storage_error
from ._shared.parser import _str
from ._parser import _get_file_permission, _datetime_to_str
from ._lease import ShareLeaseClient
from ._serialize import (
    get_access_conditions,
    get_api_version,
    get_dest_access_conditions,
    get_rename_smb_properties,
    get_smb_properties,
    get_source_conditions,
    get_source_access_conditions)
from ._deserialize import deserialize_file_properties, deserialize_file_stream, get_file_ranges_result
from ._models import HandlesPaged
from ._download import StorageStreamDownloader

if sys.version_info >= (3, 8):
    from typing import Literal  # pylint: disable=no-name-in-module, ungrouped-imports
else:
    from typing_extensions import Literal  # pylint: disable=ungrouped-imports

if TYPE_CHECKING:
    from azure.core.credentials import AzureNamedKeyCredential, AzureSasCredential, TokenCredential
    from ._models import ContentSettings, FileProperties, Handle, NTFSAttributes


def _upload_file_helper(
        client,
        stream,
        size,
        metadata,
        content_settings,
        validate_content,
        timeout,
        max_concurrency,
        file_settings,
        file_attributes="none",
        file_creation_time="now",
        file_last_write_time="now",
        file_permission=None,
        file_permission_key=None,
        progress_hook=None,
        **kwargs):
    try:
        if size is None or size < 0:
            raise ValueError("A content size must be specified for a File.")
        response = client.create_file(
            size,
            content_settings=content_settings,
            metadata=metadata,
            timeout=timeout,
            file_attributes=file_attributes,
            file_creation_time=file_creation_time,
            file_last_write_time=file_last_write_time,
            file_permission=file_permission,
            permission_key=file_permission_key,
            **kwargs
        )
        if size == 0:
            return response

        responses = upload_data_chunks(
            service=client,
            uploader_class=FileChunkUploader,
            total_size=size,
            chunk_size=file_settings.max_range_size,
            stream=stream,
            max_concurrency=max_concurrency,
            validate_content=validate_content,
            progress_hook=progress_hook,
            timeout=timeout,
            **kwargs
        )
        return sorted(responses, key=lambda r: r.get('last_modified'))[-1]
    except HttpResponseError as error:
        process_storage_error(error)


class ShareFileClient(StorageAccountHostsMixin):
    """A client to interact with a specific file, although that file may not yet exist.

    For more optional configuration, please click
    `here <https://github.com/Azure/azure-sdk-for-python/tree/main/sdk/storage/azure-storage-file-share
    #optional-configuration>`_.

    :param str account_url:
        The URI to the storage account. In order to create a client given the full URI to the
        file, use the :func:`from_file_url` classmethod.
    :param share_name:
        The name of the share for the file.
    :type share_name: str
    :param str file_path:
        The file path to the file with which to interact. If specified, this value will override
        a file value specified in the file URL.
    :param str snapshot:
        An optional file snapshot on which to operate. This can be the snapshot ID string
        or the response returned from :func:`ShareClient.create_snapshot`.
    :param credential:
        The credentials with which to authenticate. This is optional if the
        account URL already has a SAS token. The value can be a SAS token string,
        an instance of a AzureSasCredential or AzureNamedKeyCredential from azure.core.credentials,
        an account shared access key, or an instance of a TokenCredentials class from azure.identity.
        If the resource URI already contains a SAS token, this will be ignored in favor of an explicit credential
        - except in the case of AzureSasCredential, where the conflicting SAS tokens will raise a ValueError.
        If using an instance of AzureNamedKeyCredential, "name" should be the storage account name, and "key"
        should be the storage account key.
    :keyword token_intent:
        Required when using `TokenCredential` for authentication and ignored for other forms of authentication.
        Specifies the intent for all requests when using `TokenCredential` authentication. Possible values are:

        backup - Specifies requests are intended for backup/admin type operations, meaning that all file/directory
                 ACLs are bypassed and full permissions are granted. User must also have required RBAC permission.

    :paramtype token_intent: Literal['backup']
    :keyword bool allow_trailing_dot: If true, the trailing dot will not be trimmed from the target URI.
    :keyword bool allow_source_trailing_dot: If true, the trailing dot will not be trimmed from the source URI.
    :keyword str api_version:
        The Storage API version to use for requests. Default value is the most recent service version that is
        compatible with the current SDK. Setting to an older version may result in reduced feature compatibility.

        .. versionadded:: 12.1.0

    :keyword str secondary_hostname:
        The hostname of the secondary endpoint.
    :keyword int max_range_size: The maximum range size used for a file upload. Defaults to 4*1024*1024.
    :keyword str audience: The audience to use when requesting tokens for Azure Active Directory
        authentication. Only has an effect when credential is of type TokenCredential. The value could be
        https://storage.azure.com/ (default) or https://<account>.file.core.windows.net.
    """
    def __init__(
            self, account_url: str,
            share_name: str,
            file_path: str,
            snapshot: Optional[Union[str, Dict[str, Any]]] = None,
            credential: Optional[Union[str, Dict[str, str], "AzureNamedKeyCredential", "AzureSasCredential", "TokenCredential"]] = None,  # pylint: disable=line-too-long
            *,
            token_intent: Optional[Literal['backup']] = None,
            **kwargs: Any
        ) -> None:
        if hasattr(credential, 'get_token') and not token_intent:
            raise ValueError("'token_intent' keyword is required when 'credential' is an TokenCredential.")
        try:
            if not account_url.lower().startswith('http'):
                account_url = "https://" + account_url
        except AttributeError as exc:
            raise ValueError("Account URL must be a string.") from exc
        parsed_url = urlparse(account_url.rstrip('/'))
        if not (share_name and file_path):
            raise ValueError("Please specify a share name and file name.")
        if not parsed_url.netloc:
            raise ValueError(f"Invalid URL: {account_url}")

        path_snapshot = None
        path_snapshot, sas_token = parse_query(parsed_url.query)
        if not sas_token and not credential:
            raise ValueError(
                'You need to provide either an account shared key or SAS token when creating a storage service.')
        try:
            self.snapshot = snapshot.snapshot # type: ignore
        except AttributeError:
            try:
                self.snapshot = snapshot['snapshot'] # type: ignore
            except TypeError:
                self.snapshot = snapshot or path_snapshot

        self.share_name = share_name
        self.file_path = file_path.split('/')
        self.file_name = self.file_path[-1]
        self.directory_path = "/".join(self.file_path[:-1])

        self._query_str, credential = self._format_query_string(
            sas_token, credential, share_snapshot=self.snapshot)
        super(ShareFileClient, self).__init__(
            parsed_url, service='file-share', credential=credential, **kwargs)
        self.allow_trailing_dot = kwargs.pop('allow_trailing_dot', None)
        self.allow_source_trailing_dot = kwargs.pop('allow_source_trailing_dot', None)
        self.file_request_intent = token_intent
        self._client = AzureFileStorage(url=self.url, base_url=self.url, pipeline=self._pipeline,
                                        allow_trailing_dot=self.allow_trailing_dot,
                                        allow_source_trailing_dot=self.allow_source_trailing_dot,
                                        file_request_intent=self.file_request_intent)
        self._client._config.version = get_api_version(kwargs) # pylint: disable=protected-access

    @classmethod
    def from_file_url(
            cls, file_url: str,
            snapshot: Optional[Union[str, Dict[str, Any]]] = None,
            credential: Optional[Union[str, Dict[str, str], "AzureNamedKeyCredential", "AzureSasCredential", "TokenCredential"]] = None,  # pylint: disable=line-too-long
            **kwargs: Any
        ) -> Self:
        """A client to interact with a specific file, although that file may not yet exist.

        :param str file_url: The full URI to the file.
        :param str snapshot:
            An optional file snapshot on which to operate. This can be the snapshot ID string
            or the response returned from :func:`ShareClient.create_snapshot`.
        :param credential:
            The credentials with which to authenticate. This is optional if the
            account URL already has a SAS token. The value can be a SAS token string,
            an instance of a AzureSasCredential or AzureNamedKeyCredential from azure.core.credentials,
            an account shared access key, or an instance of a TokenCredentials class from azure.identity.
            If the resource URI already contains a SAS token, this will be ignored in favor of an explicit credential
            - except in the case of AzureSasCredential, where the conflicting SAS tokens will raise a ValueError.
            If using an instance of AzureNamedKeyCredential, "name" should be the storage account name, and "key"
            should be the storage account key.
        :type credential:
            Optional[Union[str, dict[str, str], AzureNamedKeyCredential, AzureSasCredential, "TokenCredential"]]
        :keyword str audience: The audience to use when requesting tokens for Azure Active Directory
            authentication. Only has an effect when credential is of type TokenCredential. The value could be
            https://storage.azure.com/ (default) or https://<account>.file.core.windows.net.
        :returns: A File client.
        :rtype: ~azure.storage.fileshare.ShareFileClient
        """
        try:
            if not file_url.lower().startswith('http'):
                file_url = "https://" + file_url
        except AttributeError as exc:
            raise ValueError("File URL must be a string.") from exc
        parsed_url = urlparse(file_url.rstrip('/'))

        if not (parsed_url.netloc and parsed_url.path):
            raise ValueError(f"Invalid URL: {file_url}")
        account_url = parsed_url.netloc.rstrip('/') + "?" + parsed_url.query

        path_share, _, path_file = parsed_url.path.lstrip('/').partition('/')
        path_snapshot, _ = parse_query(parsed_url.query)
        snapshot = snapshot or path_snapshot
        share_name = unquote(path_share)
        file_path = '/'.join([unquote(p) for p in path_file.split('/')])
        return cls(account_url, share_name, file_path, snapshot, credential, **kwargs)

    def _format_url(self, hostname):
        share_name = self.share_name
        if isinstance(share_name, str):
            share_name = share_name.encode('UTF-8')
        return (f"{self.scheme}://{hostname}/{quote(share_name)}"
                f"/{'/'.join([quote(p, safe='~') for p in self.file_path])}{self._query_str}")

    @classmethod
    def from_connection_string(
            cls, conn_str: str,
            share_name: str,
            file_path: str,
            snapshot: Optional[Union[str, Dict[str, Any]]] = None,
            credential: Optional[Union[str, Dict[str, str], "AzureNamedKeyCredential", "AzureSasCredential", "TokenCredential"]] = None,  # pylint: disable=line-too-long
            **kwargs: Any
        ) -> Self:
        """Create ShareFileClient from a Connection String.

        :param str conn_str:
            A connection string to an Azure Storage account.
        :param share_name: The name of the share.
        :type share_name: str
        :param str file_path:
            The file path.
        :param str snapshot:
            An optional file snapshot on which to operate. This can be the snapshot ID string
            or the response returned from :func:`ShareClient.create_snapshot`.
        :param credential:
            The credentials with which to authenticate. This is optional if the
            account URL already has a SAS token. The value can be a SAS token string,
            an instance of a AzureSasCredential or AzureNamedKeyCredential from azure.core.credentials,
            an account shared access key, or an instance of a TokenCredentials class from azure.identity.
            If the resource URI already contains a SAS token, this will be ignored in favor of an explicit credential
            - except in the case of AzureSasCredential, where the conflicting SAS tokens will raise a ValueError.
            If using an instance of AzureNamedKeyCredential, "name" should be the storage account name, and "key"
            should be the storage account key.
        :type credential:
            Optional[Union[str, dict[str, str], AzureNamedKeyCredential, AzureSasCredential, "TokenCredential"]]
        :keyword str audience: The audience to use when requesting tokens for Azure Active Directory
            authentication. Only has an effect when credential is of type TokenCredential. The value could be
            https://storage.azure.com/ (default) or https://<account>.file.core.windows.net.
        :returns: A File client.
        :rtype: ~azure.storage.fileshare.ShareFileClient

        .. admonition:: Example:

            .. literalinclude:: ../samples/file_samples_hello_world.py
                :start-after: [START create_file_client]
                :end-before: [END create_file_client]
                :language: python
                :dedent: 12
                :caption: Creates the file client with connection string.
        """
        account_url, secondary, credential = parse_connection_str(conn_str, credential, 'file')
        if 'secondary_hostname' not in kwargs:
            kwargs['secondary_hostname'] = secondary
        return cls(
            account_url, share_name=share_name, file_path=file_path, snapshot=snapshot, credential=credential, **kwargs)

    @distributed_trace
    def acquire_lease(self, lease_id=None, **kwargs):
        # type: (Optional[str], **Any) -> ShareLeaseClient
        """Requests a new lease.

        If the file does not have an active lease, the File
        Service creates a lease on the blob and returns a new lease.

        :param str lease_id:
            Proposed lease ID, in a GUID string format. The File Service
            returns 400 (Invalid request) if the proposed lease ID is not
            in the correct format.
        :keyword int timeout:
            Sets the server-side timeout for the operation in seconds. For more details see
            https://learn.microsoft.com/rest/api/storageservices/setting-timeouts-for-file-service-operations.
            This value is not tracked or validated on the client. To configure client-side network timesouts
            see `here <https://github.com/Azure/azure-sdk-for-python/tree/main/sdk/storage/azure-storage-file-share
            #other-client--per-operation-configuration>`_.
        :returns: A ShareLeaseClient object.
        :rtype: ~azure.storage.fileshare.ShareLeaseClient

        .. admonition:: Example:

            .. literalinclude:: ../samples/file_samples_client.py
                :start-after: [START acquire_and_release_lease_on_file]
                :end-before: [END acquire_and_release_lease_on_file]
                :language: python
                :dedent: 12
                :caption: Acquiring a lease on a file.
        """
        kwargs['lease_duration'] = -1
        lease = ShareLeaseClient(self, lease_id=lease_id)  # type: ignore
        lease.acquire(**kwargs)
        return lease

    @distributed_trace
    def exists(self, **kwargs: Any) -> bool:
        """
        Returns True if the file exists and returns False otherwise.

        :keyword int timeout:
            Sets the server-side timeout for the operation in seconds. For more details see
            https://learn.microsoft.com/rest/api/storageservices/setting-timeouts-for-file-service-operations.
            This value is not tracked or validated on the client. To configure client-side network timesouts
            see `here <https://github.com/Azure/azure-sdk-for-python/tree/main/sdk/storage/azure-storage-file-share
            #other-client--per-operation-configuration>`_.
        :returns: True if the file exists, False otherwise.
        :rtype: bool
        """
        try:
            self._client.file.get_properties(**kwargs)
            return True
        except HttpResponseError as error:
            try:
                process_storage_error(error)
            except ResourceNotFoundError:
                return False

    @distributed_trace
    def create_file(  # type: ignore
            self, size,  # type: int
            file_attributes="none",  # type: Union[str, NTFSAttributes]
            file_creation_time="now",  # type: Optional[Union[str, datetime]]
            file_last_write_time="now",  # type: Optional[Union[str, datetime]]
            file_permission=None,   # type: Optional[str]
            permission_key=None,  # type: Optional[str]
            **kwargs  # type: Any
    ):
        # type: (...) -> Dict[str, Any]
        """Creates a new file.

        Note that it only initializes the file with no content.

        :param int size: Specifies the maximum size for the file,
            up to 1 TB.
        :param file_attributes:
            The file system attributes for files and directories.
            If not set, the default value would be "None" and the attributes will be set to "Archive".
            Here is an example for when the var type is str: 'Temporary|Archive'.
            file_attributes value is not case sensitive.
        :type file_attributes: str or ~azure.storage.fileshare.NTFSAttributes
        :param file_creation_time: Creation time for the file
            Default value: Now.
        :type file_creation_time: str or ~datetime.datetime
        :param file_last_write_time: Last write time for the file
            Default value: Now.
        :type file_last_write_time: str or ~datetime.datetime
        :param file_permission: If specified the permission (security
            descriptor) shall be set for the directory/file. This header can be
            used if Permission size is <= 8KB, else x-ms-file-permission-key
            header shall be used. Default value: Inherit. If SDDL is specified as
            input, it must have owner, group and dacl. Note: Only one of the
            x-ms-file-permission or x-ms-file-permission-key should be specified.
        :type file_permission: str
        :param permission_key: Key of the permission to be set for the
            directory/file. Note: Only one of the x-ms-file-permission or
            x-ms-file-permission-key should be specified.
        :type permission_key: str
        :keyword file_change_time:
            Change time for the file. If not specified, change time will be set to the current date/time.

            .. versionadded:: 12.8.0
                This parameter was introduced in API version '2021-06-08'.

        :paramtype file_change_time: str or ~datetime.datetime
        :keyword ~azure.storage.fileshare.ContentSettings content_settings:
            ContentSettings object used to set file properties. Used to set content type, encoding,
            language, disposition, md5, and cache control.
        :keyword dict[str, str] metadata:
            Name-value pairs associated with the file as metadata.
        :keyword lease:
            Required if the file has an active lease. Value can be a ShareLeaseClient object
            or the lease ID as a string.

            .. versionadded:: 12.1.0

        :paramtype lease: ~azure.storage.fileshare.ShareLeaseClient or str
        :keyword int timeout:
            Sets the server-side timeout for the operation in seconds. For more details see
            https://learn.microsoft.com/rest/api/storageservices/setting-timeouts-for-file-service-operations.
            This value is not tracked or validated on the client. To configure client-side network timesouts
            see `here <https://github.com/Azure/azure-sdk-for-python/tree/main/sdk/storage/azure-storage-file-share
            #other-client--per-operation-configuration>`_.
        :returns: File-updated property dict (Etag and last modified).
        :rtype: dict[str, Any]

        .. admonition:: Example:

            .. literalinclude:: ../samples/file_samples_client.py
                :start-after: [START create_file]
                :end-before: [END create_file]
                :language: python
                :dedent: 12
                :caption: Create a file.
        """
        access_conditions = get_access_conditions(kwargs.pop('lease', None))
        content_settings = kwargs.pop('content_settings', None)
        metadata = kwargs.pop('metadata', None)
        timeout = kwargs.pop('timeout', None)
        headers = kwargs.pop('headers', {})
        headers.update(add_metadata_headers(metadata))
        file_http_headers = None
        if content_settings:
            file_http_headers = FileHTTPHeaders(
                file_cache_control=content_settings.cache_control,
                file_content_type=content_settings.content_type,
                file_content_md5=bytearray(content_settings.content_md5) if content_settings.content_md5 else None,
                file_content_encoding=content_settings.content_encoding,
                file_content_language=content_settings.content_language,
                file_content_disposition=content_settings.content_disposition
            )
        file_permission = _get_file_permission(file_permission, permission_key, 'Inherit')
        file_change_time = kwargs.pop('file_change_time', None)
        try:
            return self._client.file.create(  # type: ignore
                file_content_length=size,
                metadata=metadata,
                file_attributes=_str(file_attributes),
                file_creation_time=_datetime_to_str(file_creation_time),
                file_last_write_time=_datetime_to_str(file_last_write_time),
                file_change_time=_datetime_to_str(file_change_time),
                file_permission=file_permission,
                file_permission_key=permission_key,
                file_http_headers=file_http_headers,
                lease_access_conditions=access_conditions,
                headers=headers,
                timeout=timeout,
                cls=return_response_headers,
                **kwargs)
        except HttpResponseError as error:
            process_storage_error(error)

    @distributed_trace
    def upload_file(
            self, data: Union[bytes, str, Iterable[AnyStr], IO[AnyStr]],
            length: Optional[int] = None,
            file_attributes: Union[str, "NTFSAttributes"] = "none",
            file_creation_time: Optional[Union[str, datetime]] = "now",
            file_last_write_time: Optional[Union[str, datetime]] = "now",
            file_permission: Optional[str] = None,
            permission_key: Optional[str] = None,
            **kwargs
        ) -> Dict[str, Any]:
        """Uploads a new file.

        :param data:
            Content of the file.
        :type data: Union[bytes, str, Iterable[AnyStr], IO[AnyStr]]
        :param int length:
            Length of the file in bytes. Specify its maximum size, up to 1 TiB.
        :param file_attributes:
            The file system attributes for files and directories.
            If not set, the default value would be "None" and the attributes will be set to "Archive".
            Here is an example for when the var type is str: 'Temporary|Archive'.
            file_attributes value is not case sensitive.
        :type file_attributes: str or ~azure.storage.fileshare.NTFSAttributes
        :param file_creation_time: Creation time for the file
            Default value: Now.
        :type file_creation_time: str or ~datetime.datetime
        :param file_last_write_time: Last write time for the file
            Default value: Now.
        :type file_last_write_time: str or ~datetime.datetime
        :param file_permission: If specified the permission (security
            descriptor) shall be set for the directory/file. This header can be
            used if Permission size is <= 8KB, else x-ms-file-permission-key
            header shall be used. Default value: Inherit. If SDDL is specified as
            input, it must have owner, group and dacl. Note: Only one of the
            x-ms-file-permission or x-ms-file-permission-key should be specified.
        :type file_permission: str
        :param permission_key: Key of the permission to be set for the
            directory/file. Note: Only one of the x-ms-file-permission or
            x-ms-file-permission-key should be specified.
        :type permission_key: str
        :keyword file_change_time:
            Change time for the file. If not specified, change time will be set to the current date/time.

            .. versionadded:: 12.8.0
                This parameter was introduced in API version '2021-06-08'.

        :paramtype file_change_time: str or ~datetime.datetime
        :keyword dict[str, str] metadata:
            Name-value pairs associated with the file as metadata.
        :keyword ~azure.storage.fileshare.ContentSettings content_settings:
            ContentSettings object used to set file properties. Used to set content type, encoding,
            language, disposition, md5, and cache control.
        :keyword bool validate_content:
            If true, calculates an MD5 hash for each range of the file. The storage
            service checks the hash of the content that has arrived with the hash
            that was sent. This is primarily valuable for detecting bitflips on
            the wire if using http instead of https as https (the default) will
            already validate. Note that this MD5 hash is not stored with the
            file.
        :keyword int max_concurrency:
            Maximum number of parallel connections to use.
        :keyword lease:
            Required if the file has an active lease. Value can be a ShareLeaseClient object
            or the lease ID as a string.

            .. versionadded:: 12.1.0

        :paramtype lease: ~azure.storage.fileshare.ShareLeaseClient or str
        :keyword progress_hook:
            A callback to track the progress of a long running upload. The signature is
            function(current: int, total: Optional[int]) where current is the number of bytes transferred
            so far, and total is the size of the blob or None if the size is unknown.
        :paramtype progress_hook: Callable[[int, Optional[int]], None]
        :keyword int timeout:
            Sets the server-side timeout for the operation in seconds. For more details see
            https://learn.microsoft.com/rest/api/storageservices/setting-timeouts-for-file-service-operations.
            This value is not tracked or validated on the client. To configure client-side network timesouts
            see `here <https://github.com/Azure/azure-sdk-for-python/tree/main/sdk/storage/azure-storage-file-share
            #other-client--per-operation-configuration>`_.
        :keyword str encoding:
            Defaults to UTF-8.
        :returns: File-updated property dict (Etag and last modified).
        :rtype: dict[str, Any]

        .. admonition:: Example:

            .. literalinclude:: ../samples/file_samples_client.py
                :start-after: [START upload_file]
                :end-before: [END upload_file]
                :language: python
                :dedent: 12
                :caption: Upload a file.
        """
        metadata = kwargs.pop('metadata', None)
        content_settings = kwargs.pop('content_settings', None)
        max_concurrency = kwargs.pop('max_concurrency', 1)
        validate_content = kwargs.pop('validate_content', False)
        progress_hook = kwargs.pop('progress_hook', None)
        timeout = kwargs.pop('timeout', None)
        encoding = kwargs.pop('encoding', 'UTF-8')

        if isinstance(data, str):
            data = data.encode(encoding)
        if length is None:
            length = get_length(data)
        if isinstance(data, bytes):
            data = data[:length]

        if isinstance(data, bytes):
            stream = BytesIO(data)
        elif hasattr(data, 'read'):
            stream = data
        elif hasattr(data, '__iter__'):
            stream = IterStreamer(data, encoding=encoding)
        else:
            raise TypeError(f"Unsupported data type: {type(data)}")
        return _upload_file_helper(
            self,
            stream,
            length,
            metadata,
            content_settings,
            validate_content,
            timeout,
            max_concurrency,
            self._config,
            file_attributes=file_attributes,
            file_creation_time=file_creation_time,
            file_last_write_time=file_last_write_time,
            file_permission=file_permission,
            file_permission_key=permission_key,
            progress_hook=progress_hook,
            **kwargs)

    @distributed_trace
    def start_copy_from_url(self, source_url, **kwargs):
        # type: (str, Any) -> dict[str, Any]
        """Initiates the copying of data from a source URL into the file
        referenced by the client.

        The status of this copy operation can be found using the `get_properties`
        method.

        :param str source_url:
            Specifies the URL of the source file.
        :keyword str file_permission:
            If specified the permission (security descriptor) shall be set for the directory/file.
            This value can be set to "source" to copy the security descriptor from the source file.
            Otherwise if set, this value will be used to override the source value. If not set, permission value
            is inherited from the parent directory of the target file. This setting can be
            used if Permission size is <= 8KB, otherwise permission_key shall be used.
            If SDDL is specified as input, it must have owner, group and dacl.
            Note: Only one of the file_permission or permission_key should be specified.

            .. versionadded:: 12.1.0
                This parameter was introduced in API version '2019-07-07'.

        :keyword str permission_key:
            Key of the permission to be set for the directory/file.
            This value can be set to "source" to copy the security descriptor from the source file.
            Otherwise if set, this value will be used to override the source value. If not set, permission value
            is inherited from the parent directory of the target file.
            Note: Only one of the file_permission or permission_key should be specified.

            .. versionadded:: 12.1.0
                This parameter was introduced in API version '2019-07-07'.

        :keyword file_attributes:
            This value can be set to "source" to copy file attributes from the source file to the target file,
            or to clear all attributes, it can be set to "None". Otherwise it can be set to a list of attributes
            to set on the target file. If this is not set, the default value is "Archive".

            .. versionadded:: 12.1.0
                This parameter was introduced in API version '2019-07-07'.

        :paramtype file_attributes: str or :class:`~azure.storage.fileshare.NTFSAttributes`
        :keyword file_creation_time:
            This value can be set to "source" to copy the creation time from the source file to the target file,
            or a datetime to set as creation time on the target file. This could also be a string in ISO 8601 format.
            If this is not set, creation time will be set to the date time value of the creation
            (or when it was overwritten) of the target file by copy engine.

            .. versionadded:: 12.1.0
                This parameter was introduced in API version '2019-07-07'.

        :paramtype file_creation_time: str or ~datetime.datetime
        :keyword file_last_write_time:
            This value can be set to "source" to copy the last write time from the source file to the target file, or
            a datetime to set as the last write time on the target file. This could also be a string in ISO 8601 format.
            If this is not set, value will be the last write time to the file by the copy engine.

            .. versionadded:: 12.1.0
                This parameter was introduced in API version '2019-07-07'.

        :paramtype file_last_write_time: str or ~datetime.datetime
        :keyword file_change_time:
            Change time for the file. If not specified, change time will be set to the current date/time.

            .. versionadded:: 12.9.0
                This parameter was introduced in API version '2021-06-08'.

        :paramtype file_change_time: str or ~datetime.datetime
        :keyword bool ignore_read_only:
            Specifies the option to overwrite the target file if it already exists and has read-only attribute set.

            .. versionadded:: 12.1.0
                This parameter was introduced in API version '2019-07-07'.

        :keyword bool set_archive_attribute:
            Specifies the option to set the archive attribute on the target file.
            True means the archive attribute will be set on the target file despite attribute
            overrides or the source file state.

            .. versionadded:: 12.1.0
                This parameter was introduced in API version '2019-07-07'.

        :keyword metadata:
            Name-value pairs associated with the file as metadata.
        :type metadata: dict[str, str]
        :keyword lease:
            Required if the file has an active lease. Value can be a ShareLeaseClient object
            or the lease ID as a string.

            .. versionadded:: 12.1.0

        :paramtype lease: ~azure.storage.fileshare.ShareLeaseClient or str
        :keyword int timeout:
            Sets the server-side timeout for the operation in seconds. For more details see
            https://learn.microsoft.com/rest/api/storageservices/setting-timeouts-for-file-service-operations.
            This value is not tracked or validated on the client. To configure client-side network timesouts
            see `here <https://github.com/Azure/azure-sdk-for-python/tree/main/sdk/storage/azure-storage-file-share
            #other-client--per-operation-configuration>`_.
        :returns: Response after data copying operation has been initiated.
        :rtype: dict[str, Any]

        .. admonition:: Example:

            .. literalinclude:: ../samples/file_samples_client.py
                :start-after: [START copy_file_from_url]
                :end-before: [END copy_file_from_url]
                :language: python
                :dedent: 12
                :caption: Copy a file from a URL
        """
        metadata = kwargs.pop('metadata', None)
        access_conditions = get_access_conditions(kwargs.pop('lease', None))
        timeout = kwargs.pop('timeout', None)
        headers = kwargs.pop('headers', {})
        headers.update(add_metadata_headers(metadata))
        kwargs.update(get_smb_properties(kwargs))
        try:
            return self._client.file.start_copy(
                source_url,
                metadata=metadata,
                lease_access_conditions=access_conditions,
                headers=headers,
                cls=return_response_headers,
                timeout=timeout,
                **kwargs)
        except HttpResponseError as error:
            process_storage_error(error)

    @distributed_trace
    def abort_copy(self, copy_id, **kwargs):
        # type: (Union[str, FileProperties], Any) -> None
        """Abort an ongoing copy operation.

        This will leave a destination file with zero length and full metadata.
        This will raise an error if the copy operation has already ended.

        :param copy_id:
            The copy operation to abort. This can be either an ID, or an
            instance of FileProperties.
        :type copy_id: str or ~azure.storage.fileshare.FileProperties
        :keyword lease:
            Required if the file has an active lease. Value can be a ShareLeaseClient object
            or the lease ID as a string.

            .. versionadded:: 12.1.0

        :paramtype lease: ~azure.storage.fileshare.ShareLeaseClient or str
        :keyword int timeout:
            Sets the server-side timeout for the operation in seconds. For more details see
            https://learn.microsoft.com/rest/api/storageservices/setting-timeouts-for-file-service-operations.
            This value is not tracked or validated on the client. To configure client-side network timesouts
            see `here <https://github.com/Azure/azure-sdk-for-python/tree/main/sdk/storage/azure-storage-file-share
            #other-client--per-operation-configuration>`_.
        :rtype: None
        """
        access_conditions = get_access_conditions(kwargs.pop('lease', None))
        timeout = kwargs.pop('timeout', None)
        try:
            copy_id = copy_id.copy.id
        except AttributeError:
            try:
                copy_id = copy_id['copy_id']
            except TypeError:
                pass
        try:
            self._client.file.abort_copy(copy_id=copy_id,
                                         lease_access_conditions=access_conditions,
                                         timeout=timeout, **kwargs)
        except HttpResponseError as error:
            process_storage_error(error)

    @distributed_trace
    def download_file(
            self, offset=None,  # type: Optional[int]
            length=None,  # type: Optional[int]
            **kwargs  # type: Any
        ):
        # type: (...) -> StorageStreamDownloader
        """Downloads a file to the StorageStreamDownloader. The readall() method must
        be used to read all the content or readinto() must be used to download the file into
        a stream. Using chunks() returns an iterator which allows the user to iterate over the content in chunks.

        :param int offset:
            Start of byte range to use for downloading a section of the file.
            Must be set if length is provided.
        :param int length:
            Number of bytes to read from the stream. This is optional, but
            should be supplied for optimal performance.
        :keyword int max_concurrency:
            Maximum number of parallel connections to use.
        :keyword bool validate_content:
            If true, calculates an MD5 hash for each chunk of the file. The storage
            service checks the hash of the content that has arrived with the hash
            that was sent. This is primarily valuable for detecting bitflips on
            the wire if using http instead of https as https (the default) will
            already validate. Note that this MD5 hash is not stored with the
            file. Also note that if enabled, the memory-efficient upload algorithm
            will not be used, because computing the MD5 hash requires buffering
            entire blocks, and doing so defeats the purpose of the memory-efficient algorithm.
        :keyword lease:
            Required if the file has an active lease. Value can be a ShareLeaseClient object
            or the lease ID as a string.

            .. versionadded:: 12.1.0

        :paramtype lease: ~azure.storage.fileshare.ShareLeaseClient or str
        :keyword progress_hook:
            A callback to track the progress of a long running download. The signature is
            function(current: int, total: int) where current is the number of bytes transferred
            so far, and total is the total size of the download.
        :paramtype progress_hook: Callable[[int, int], None]
        :keyword int timeout:
            Sets the server-side timeout for the operation in seconds. For more details see
            https://learn.microsoft.com/rest/api/storageservices/setting-timeouts-for-file-service-operations.
            This value is not tracked or validated on the client. To configure client-side network timesouts
            see `here <https://github.com/Azure/azure-sdk-for-python/tree/main/sdk/storage/azure-storage-file-share
            #other-client--per-operation-configuration>`_.
        :returns: A streaming object (StorageStreamDownloader)
        :rtype: ~azure.storage.fileshare.StorageStreamDownloader

        .. admonition:: Example:

            .. literalinclude:: ../samples/file_samples_client.py
                :start-after: [START download_file]
                :end-before: [END download_file]
                :language: python
                :dedent: 12
                :caption: Download a file.
        """
        if length is not None and offset is None:
            raise ValueError("Offset value must not be None if length is set.")

        range_end = None
        if length is not None:
            range_end = offset + length - 1  # Service actually uses an end-range inclusive index

        access_conditions = get_access_conditions(kwargs.pop('lease', None))

        return StorageStreamDownloader(
            client=self._client.file,
            config=self._config,
            start_range=offset,
            end_range=range_end,
            name=self.file_name,
            path='/'.join(self.file_path),
            share=self.share_name,
            lease_access_conditions=access_conditions,
            cls=deserialize_file_stream,
            **kwargs)

    @distributed_trace
    def delete_file(self, **kwargs):
        # type: (Any) -> None
        """Marks the specified file for deletion. The file is
        later deleted during garbage collection.

        :keyword lease:
            Required if the file has an active lease. Value can be a ShareLeaseClient object
            or the lease ID as a string.

            .. versionadded:: 12.1.0

        :paramtype lease: ~azure.storage.fileshare.ShareLeaseClient or str
        :keyword int timeout:
            Sets the server-side timeout for the operation in seconds. For more details see
            https://learn.microsoft.com/rest/api/storageservices/setting-timeouts-for-file-service-operations.
            This value is not tracked or validated on the client. To configure client-side network timesouts
            see `here <https://github.com/Azure/azure-sdk-for-python/tree/main/sdk/storage/azure-storage-file-share
            #other-client--per-operation-configuration>`_.
        :rtype: None

        .. admonition:: Example:

            .. literalinclude:: ../samples/file_samples_client.py
                :start-after: [START delete_file]
                :end-before: [END delete_file]
                :language: python
                :dedent: 12
                :caption: Delete a file.
        """
        access_conditions = get_access_conditions(kwargs.pop('lease', None))
        timeout = kwargs.pop('timeout', None)
        try:
            self._client.file.delete(lease_access_conditions=access_conditions, timeout=timeout, **kwargs)
        except HttpResponseError as error:
            process_storage_error(error)

    @distributed_trace
    def rename_file(
            self, new_name, # type: str
            **kwargs # type: Any
        ):
        # type: (...) -> ShareFileClient
        """
        Rename the source file.

        :param str new_name:
            The new file name.
        :keyword int timeout:
            Sets the server-side timeout for the operation in seconds. For more details see
            https://learn.microsoft.com/rest/api/storageservices/setting-timeouts-for-file-service-operations.
            This value is not tracked or validated on the client. To configure client-side network timesouts
            see `here <https://github.com/Azure/azure-sdk-for-python/tree/main/sdk/storage/azure-storage-file-share
            #other-client--per-operation-configuration>`_.
        :keyword bool overwrite:
            A boolean value for if the destination file already exists, whether this request will
            overwrite the file or not. If true, the rename will succeed and will overwrite the
            destination file. If not provided or if false and the destination file does exist, the
            request will not overwrite the destination file. If provided and the destination file
            doesn't exist, the rename will succeed.
        :keyword bool ignore_read_only:
            A boolean value that specifies whether the ReadOnly attribute on a preexisting destination
            file should be respected. If true, the rename will succeed, otherwise, a previous file at the
            destination with the ReadOnly attribute set will cause the rename to fail.
        :keyword str file_permission:
            If specified the permission (security descriptor) shall be set for the file. This header
            can be used if Permission size is <= 8KB, else file_permission_key shall be used.
            If SDDL is specified as input, it must have owner, group and dacl.
            A value of 'preserve' can be passed to preserve source permissions.
            Note: Only one of the file_permission or file_permission_key should be specified.
        :keyword str file_permission_key:
            Key of the permission to be set for the file.
            Note: Only one of the file-permission or file-permission-key should be specified.
        :keyword file_attributes:
            The file system attributes for the file.
        :paramtype file_attributes:~azure.storage.fileshare.NTFSAttributes or str
        :keyword file_creation_time:
            Creation time for the file.
        :paramtype file_creation_time:~datetime.datetime or str
        :keyword file_last_write_time:
            Last write time for the file.
        :paramtype file_last_write_time:~datetime.datetime or str
        :keyword file_change_time:
            Change time for the file. If not specified, change time will be set to the current date/time.

            .. versionadded:: 12.8.0
                This parameter was introduced in API version '2021-06-08'.

        :paramtype file_change_time: str or ~datetime.datetime
        :keyword str content_type:
            The Content Type of the new file.

            .. versionadded:: 12.8.0
                This parameter was introduced in API version '2021-06-08'.

        :keyword Dict[str,str] metadata:
            A name-value pair to associate with a file storage object.
        :keyword source_lease:
            Required if the source file has an active lease. Value can be a ShareLeaseClient object
            or the lease ID as a string.
        :paramtype source_lease: ~azure.storage.fileshare.ShareLeaseClient or str
        :keyword destination_lease:
            Required if the destination file has an active lease. Value can be a ShareLeaseClient object
            or the lease ID as a string.
        :paramtype destination_lease: ~azure.storage.fileshare.ShareLeaseClient or str
        :returns: The new File Client.
        :rtype: ~azure.storage.fileshare.ShareFileClient
        """
        if not new_name:
            raise ValueError("Please specify a new file name.")

        new_name = new_name.strip('/')
        new_path_and_query = new_name.split('?')
        new_file_path = new_path_and_query[0]
        if len(new_path_and_query) == 2:
            new_file_sas = new_path_and_query[1] or self._query_str.strip('?')
        else:
            new_file_sas = self._query_str.strip('?')

        new_file_client = ShareFileClient(
            f'{self.scheme}://{self.primary_hostname}', self.share_name, new_file_path,
            credential=new_file_sas or self.credential, api_version=self.api_version,
            _hosts=self._hosts, _configuration=self._config, _pipeline=self._pipeline,
            _location_mode=self._location_mode, allow_trailing_dot=self.allow_trailing_dot,
            allow_source_trailing_dot=self.allow_source_trailing_dot, token_intent=self.file_request_intent
        )

        kwargs.update(get_rename_smb_properties(kwargs))

        file_http_headers = None
        content_type = kwargs.pop('content_type', None)
        if content_type:
            file_http_headers = FileHTTPHeaders(
                file_content_type=content_type
            )

        timeout = kwargs.pop('timeout', None)
        overwrite = kwargs.pop('overwrite', None)
        metadata = kwargs.pop('metadata', None)
        headers = kwargs.pop('headers', {})
        headers.update(add_metadata_headers(metadata))

        source_access_conditions = get_source_access_conditions(kwargs.pop('source_lease', None))
        dest_access_conditions = get_dest_access_conditions(kwargs.pop('destination_lease', None))

        try:
            new_file_client._client.file.rename(  # pylint: disable=protected-access
                self.url,
                timeout=timeout,
                replace_if_exists=overwrite,
                file_http_headers=file_http_headers,
                source_lease_access_conditions=source_access_conditions,
                destination_lease_access_conditions=dest_access_conditions,
                headers=headers,
                **kwargs)

            return new_file_client
        except HttpResponseError as error:
            process_storage_error(error)

    @distributed_trace
    def get_file_properties(self, **kwargs):
        # type: (Any) -> FileProperties
        """Returns all user-defined metadata, standard HTTP properties, and
        system properties for the file.

        :keyword lease:
            Required if the file has an active lease. Value can be a ShareLeaseClient object
            or the lease ID as a string.

            .. versionadded:: 12.1.0

        :paramtype lease: ~azure.storage.fileshare.ShareLeaseClient or str
        :keyword int timeout:
            Sets the server-side timeout for the operation in seconds. For more details see
            https://learn.microsoft.com/rest/api/storageservices/setting-timeouts-for-file-service-operations.
            This value is not tracked or validated on the client. To configure client-side network timesouts
            see `here <https://github.com/Azure/azure-sdk-for-python/tree/main/sdk/storage/azure-storage-file-share
            #other-client--per-operation-configuration>`_.
        :returns: FileProperties
        :rtype: ~azure.storage.fileshare.FileProperties
        """
        access_conditions = get_access_conditions(kwargs.pop('lease', None))
        timeout = kwargs.pop('timeout', None)
        try:
            file_props = self._client.file.get_properties(
                sharesnapshot=self.snapshot,
                lease_access_conditions=access_conditions,
                timeout=timeout,
                cls=deserialize_file_properties,
                **kwargs)
        except HttpResponseError as error:
            process_storage_error(error)
        file_props.name = self.file_name
        file_props.share = self.share_name
        file_props.snapshot = self.snapshot
        file_props.path = '/'.join(self.file_path)
        return file_props # type: ignore

    @distributed_trace
    def set_http_headers(self, content_settings,  # type: ContentSettings
                         file_attributes="preserve",  # type: Union[str, NTFSAttributes]
                         file_creation_time="preserve",  # type: Optional[Union[str, datetime]]
                         file_last_write_time="preserve",  # type: Optional[Union[str, datetime]]
                         file_permission=None,  # type: Optional[str]
                         permission_key=None,  # type: Optional[str]
                         **kwargs  # type: Any
                         ):
        # type: (...) -> Dict[str, Any]
        """Sets HTTP headers on the file.

        :param ~azure.storage.fileshare.ContentSettings content_settings:
            ContentSettings object used to set file properties. Used to set content type, encoding,
            language, disposition, md5, and cache control.
        :param file_attributes:
            The file system attributes for files and directories.
            If not set, indicates preservation of existing values.
            Here is an example for when the var type is str: 'Temporary|Archive'
        :type file_attributes: str or ~azure.storage.fileshare.NTFSAttributes
        :param file_creation_time: Creation time for the file
            Default value: Preserve.
        :type file_creation_time: str or ~datetime.datetime
        :param file_last_write_time: Last write time for the file
            Default value: Preserve.
        :type file_last_write_time: str or ~datetime.datetime
        :param file_permission: If specified the permission (security
            descriptor) shall be set for the directory/file. This header can be
            used if Permission size is <= 8KB, else x-ms-file-permission-key
            header shall be used. Default value: Inherit. If SDDL is specified as
            input, it must have owner, group and dacl. Note: Only one of the
            x-ms-file-permission or x-ms-file-permission-key should be specified.
        :type file_permission: str
        :param permission_key: Key of the permission to be set for the
            directory/file. Note: Only one of the x-ms-file-permission or
            x-ms-file-permission-key should be specified.
        :type permission_key: str
        :keyword file_change_time:
            Change time for the file. If not specified, change time will be set to the current date/time.

            .. versionadded:: 12.8.0
                This parameter was introduced in API version '2021-06-08'.

        :paramtype file_change_time: str or ~datetime.datetime
        :keyword lease:
            Required if the file has an active lease. Value can be a ShareLeaseClient object
            or the lease ID as a string.

            .. versionadded:: 12.1.0

        :paramtype lease: ~azure.storage.fileshare.ShareLeaseClient or str
        :keyword int timeout:
            Sets the server-side timeout for the operation in seconds. For more details see
            https://learn.microsoft.com/rest/api/storageservices/setting-timeouts-for-file-service-operations.
            This value is not tracked or validated on the client. To configure client-side network timesouts
            see `here <https://github.com/Azure/azure-sdk-for-python/tree/main/sdk/storage/azure-storage-file-share
            #other-client--per-operation-configuration>`_.
        :returns: File-updated property dict (Etag and last modified).
        :rtype: dict[str, Any]
        """
        access_conditions = get_access_conditions(kwargs.pop('lease', None))
        timeout = kwargs.pop('timeout', None)
        file_content_length = kwargs.pop('size', None)
        file_http_headers = FileHTTPHeaders(
            file_cache_control=content_settings.cache_control,
            file_content_type=content_settings.content_type,
            file_content_md5=bytearray(content_settings.content_md5) if content_settings.content_md5 else None,
            file_content_encoding=content_settings.content_encoding,
            file_content_language=content_settings.content_language,
            file_content_disposition=content_settings.content_disposition
        )
        file_permission = _get_file_permission(file_permission, permission_key, 'preserve')
        file_change_time = kwargs.pop('file_change_time', None)
        try:
            return self._client.file.set_http_headers(  # type: ignore
                file_content_length=file_content_length,
                file_http_headers=file_http_headers,
                file_attributes=_str(file_attributes),
                file_creation_time=_datetime_to_str(file_creation_time),
                file_last_write_time=_datetime_to_str(file_last_write_time),
                file_change_time=_datetime_to_str(file_change_time),
                file_permission=file_permission,
                file_permission_key=permission_key,
                lease_access_conditions=access_conditions,
                timeout=timeout,
                cls=return_response_headers,
                **kwargs)
        except HttpResponseError as error:
            process_storage_error(error)

    @distributed_trace
    def set_file_metadata(self, metadata=None, **kwargs):
        # type: (Optional[Dict[str, Any]], Any) -> Dict[str, Any]
        """Sets user-defined metadata for the specified file as one or more
        name-value pairs.

        Each call to this operation replaces all existing metadata
        attached to the file. To remove all metadata from the file,
        call this operation with no metadata dict.

        :param metadata:
            Name-value pairs associated with the file as metadata.
        :type metadata: dict[str, str]
        :keyword lease:
            Required if the file has an active lease. Value can be a ShareLeaseClient object
            or the lease ID as a string.

            .. versionadded:: 12.1.0

        :paramtype lease: ~azure.storage.fileshare.ShareLeaseClient or str
        :keyword int timeout:
            Sets the server-side timeout for the operation in seconds. For more details see
            https://learn.microsoft.com/rest/api/storageservices/setting-timeouts-for-file-service-operations.
            This value is not tracked or validated on the client. To configure client-side network timesouts
            see `here <https://github.com/Azure/azure-sdk-for-python/tree/main/sdk/storage/azure-storage-file-share
            #other-client--per-operation-configuration>`_.
        :returns: File-updated property dict (Etag and last modified).
        :rtype: dict[str, Any]
        """
        access_conditions = get_access_conditions(kwargs.pop('lease', None))
        timeout = kwargs.pop('timeout', None)
        headers = kwargs.pop('headers', {})
        headers.update(add_metadata_headers(metadata)) # type: ignore
        try:
            return self._client.file.set_metadata( # type: ignore
                timeout=timeout,
                cls=return_response_headers,
                headers=headers,
                metadata=metadata,
                lease_access_conditions=access_conditions,
                **kwargs)
        except HttpResponseError as error:
            process_storage_error(error)

    @distributed_trace
    def upload_range(  # type: ignore
            self, data,  # type: bytes
            offset,  # type: int
            length,  # type: int
            **kwargs
        ):
        # type: (...) -> Dict[str, Any]
        """Upload a range of bytes to a file.

        :param bytes data:
            The data to upload.
        :param int offset:
            Start of byte range to use for uploading a section of the file.
            The range can be up to 4 MB in size.
        :param int length:
            Number of bytes to use for uploading a section of the file.
            The range can be up to 4 MB in size.
        :keyword bool validate_content:
            If true, calculates an MD5 hash of the page content. The storage
            service checks the hash of the content that has arrived
            with the hash that was sent. This is primarily valuable for detecting
            bitflips on the wire if using http instead of https as https (the default)
            will already validate. Note that this MD5 hash is not stored with the
            file.
        :keyword file_last_write_mode:
            If the file last write time should be preserved or overwritten. Possible values
            are "preserve" or "now". If not specified, file last write time will be changed to
            the current date/time.

            .. versionadded:: 12.8.0
                This parameter was introduced in API version '2021-06-08'.

        :paramtype file_last_write_mode: Literal["preserve", "now"]
        :keyword lease:
            Required if the file has an active lease. Value can be a ShareLeaseClient object
            or the lease ID as a string.

            .. versionadded:: 12.1.0

        :paramtype lease: ~azure.storage.fileshare.ShareLeaseClient or str
        :keyword int timeout:
            Sets the server-side timeout for the operation in seconds. For more details see
            https://learn.microsoft.com/rest/api/storageservices/setting-timeouts-for-file-service-operations.
            This value is not tracked or validated on the client. To configure client-side network timesouts
            see `here <https://github.com/Azure/azure-sdk-for-python/tree/main/sdk/storage/azure-storage-file-share
            #other-client--per-operation-configuration>`_.
        :keyword str encoding:
            Defaults to UTF-8.
        :returns: File-updated property dict (Etag and last modified).
        :rtype: Dict[str, Any]
        """
        validate_content = kwargs.pop('validate_content', False)
        timeout = kwargs.pop('timeout', None)
        encoding = kwargs.pop('encoding', 'UTF-8')
        file_last_write_mode = kwargs.pop('file_last_write_mode', None)
        if isinstance(data, str):
            data = data.encode(encoding)

        end_range = offset + length - 1  # Reformat to an inclusive range index
        content_range = f'bytes={offset}-{end_range}'
        access_conditions = get_access_conditions(kwargs.pop('lease', None))
        try:
            return self._client.file.upload_range( # type: ignore
                range=content_range,
                content_length=length,
                optionalbody=data,
                timeout=timeout,
                validate_content=validate_content,
                file_last_written_mode=file_last_write_mode,
                lease_access_conditions=access_conditions,
                cls=return_response_headers,
                **kwargs)
        except HttpResponseError as error:
            process_storage_error(error)

    @staticmethod
    def _upload_range_from_url_options(source_url,  # type: str
                                       offset,  # type: int
                                       length,  # type: int
                                       source_offset,  # type: int
                                       **kwargs  # type: Any
                                       ):
        # type: (...) -> Dict[str, Any]

        if offset is None:
            raise ValueError("offset must be provided.")
        if length is None:
            raise ValueError("length must be provided.")
        if source_offset is None:
            raise ValueError("source_offset must be provided.")

        # Format range
        end_range = offset + length - 1
        destination_range = f'bytes={offset}-{end_range}'
        source_range = f'bytes={source_offset}-{source_offset + length - 1}'
        source_authorization = kwargs.pop('source_authorization', None)
        source_mod_conditions = get_source_conditions(kwargs)
        access_conditions = get_access_conditions(kwargs.pop('lease', None))
        file_last_write_mode = kwargs.pop('file_last_write_mode', None)

        options = {
            'copy_source_authorization': source_authorization,
            'copy_source': source_url,
            'content_length': 0,
            'source_range': source_range,
            'range': destination_range,
            'file_last_written_mode': file_last_write_mode,
            'source_modified_access_conditions': source_mod_conditions,
            'lease_access_conditions': access_conditions,
            'timeout': kwargs.pop('timeout', None),
            'cls': return_response_headers}
        options.update(kwargs)
        return options

    @distributed_trace
    def upload_range_from_url(self, source_url,
                              offset,
                              length,
                              source_offset,
                              **kwargs
                              ):
        # type: (str, int, int, int, **Any) -> Dict[str, Any]
        """
        Writes the bytes from one Azure File endpoint into the specified range of another Azure File endpoint.

        :param int offset:
            Start of byte range to use for updating a section of the file.
            The range can be up to 4 MB in size.
        :param int length:
            Number of bytes to use for updating a section of the file.
            The range can be up to 4 MB in size.
        :param str source_url:
            A URL of up to 2 KB in length that specifies an Azure file or blob.
            The value should be URL-encoded as it would appear in a request URI.
            If the source is in another account, the source must either be public
            or must be authenticated via a shared access signature. If the source
            is public, no authentication is required.
            Examples:
            https://myaccount.file.core.windows.net/myshare/mydir/myfile
            https://otheraccount.file.core.windows.net/myshare/mydir/myfile?sastoken
        :param int source_offset:
            This indicates the start of the range of bytes(inclusive) that has to be taken from the copy source.
            The service will read the same number of bytes as the destination range (length-offset).
        :keyword ~datetime.datetime source_if_modified_since:
            A DateTime value. Azure expects the date value passed in to be UTC.
            If timezone is included, any non-UTC datetimes will be converted to UTC.
            If a date is passed in without timezone info, it is assumed to be UTC.
            Specify this conditional header to copy the blob only if the source
            blob has been modified since the specified date/time.
        :keyword ~datetime.datetime source_if_unmodified_since:
            A DateTime value. Azure expects the date value passed in to be UTC.
            If timezone is included, any non-UTC datetimes will be converted to UTC.
            If a date is passed in without timezone info, it is assumed to be UTC.
            Specify this conditional header to copy the blob only if the source blob
            has not been modified since the specified date/time.
        :keyword str source_etag:
            The source ETag value, or the wildcard character (*). Used to check if the resource has changed,
            and act according to the condition specified by the `match_condition` parameter.
        :keyword ~azure.core.MatchConditions source_match_condition:
            The source match condition to use upon the etag.
        :keyword file_last_write_mode:
            If the file last write time should be preserved or overwritten. Possible values
            are "preserve" or "now". If not specified, file last write time will be changed to
            the current date/time.

            .. versionadded:: 12.8.0
                This parameter was introduced in API version '2021-06-08'.

        :paramtype file_last_write_mode: Literal["preserve", "now"]
        :keyword lease:
            Required if the file has an active lease. Value can be a ShareLeaseClient object
            or the lease ID as a string.

            .. versionadded:: 12.1.0

        :paramtype lease: ~azure.storage.fileshare.ShareLeaseClient or str
        :keyword int timeout:
            Sets the server-side timeout for the operation in seconds. For more details see
            https://learn.microsoft.com/rest/api/storageservices/setting-timeouts-for-file-service-operations.
            This value is not tracked or validated on the client. To configure client-side network timesouts
            see `here <https://github.com/Azure/azure-sdk-for-python/tree/main/sdk/storage/azure-storage-file-share
            #other-client--per-operation-configuration>`_.
        :keyword str source_authorization:
            Authenticate as a service principal using a client secret to access a source blob. Ensure "bearer " is
            the prefix of the source_authorization string.
        :returns: Result after writing to the specified range of the destination Azure File endpoint.
        :rtype: dict[str, Any]
        """
        options = self._upload_range_from_url_options(
            source_url=source_url,
            offset=offset,
            length=length,
            source_offset=source_offset,
            **kwargs
        )
        try:
            return self._client.file.upload_range_from_url(**options)  # type: ignore
        except HttpResponseError as error:
            process_storage_error(error)

    def _get_ranges_options( # type: ignore
            self, offset=None, # type: Optional[int]
            length=None, # type: Optional[int]
            previous_sharesnapshot=None,  # type: Optional[Union[str, Dict[str, Any]]]
            **kwargs
        ):
        # type: (...) -> Dict[str, Any]
        access_conditions = get_access_conditions(kwargs.pop('lease', None))

        content_range = None
        if offset is not None:
            if length is not None:
                end_range = offset + length - 1  # Reformat to an inclusive range index
                content_range = f'bytes={offset}-{end_range}'
            else:
                content_range = f'bytes={offset}-'
        options = {
            'sharesnapshot': self.snapshot,
            'lease_access_conditions': access_conditions,
            'timeout': kwargs.pop('timeout', None),
            'range': content_range}
        if previous_sharesnapshot:
            try:
                options['prevsharesnapshot'] = previous_sharesnapshot.snapshot # type: ignore
            except AttributeError:
                try:
                    options['prevsharesnapshot'] = previous_sharesnapshot['snapshot'] # type: ignore
                except TypeError:
                    options['prevsharesnapshot'] = previous_sharesnapshot
        options.update(kwargs)
        return options

    @distributed_trace
    def get_ranges(  # type: ignore
            self, offset=None,  # type: Optional[int]
            length=None,  # type: Optional[int]
            **kwargs  # type: Any
        ):
        # type: (...) -> List[Dict[str, int]]
        """Returns the list of valid page ranges for a file or snapshot
        of a file.

        :param int offset:
            Specifies the start offset of bytes over which to get ranges.
        :param int length:
           Number of bytes to use over which to get ranges.
        :keyword lease:
            Required if the file has an active lease. Value can be a ShareLeaseClient object
            or the lease ID as a string.

            .. versionadded:: 12.1.0

        :paramtype lease: ~azure.storage.fileshare.ShareLeaseClient or str
        :keyword int timeout:
            Sets the server-side timeout for the operation in seconds. For more details see
            https://learn.microsoft.com/rest/api/storageservices/setting-timeouts-for-file-service-operations.
            This value is not tracked or validated on the client. To configure client-side network timesouts
            see `here <https://github.com/Azure/azure-sdk-for-python/tree/main/sdk/storage/azure-storage-file-share
            #other-client--per-operation-configuration>`_.
        :returns:
            A list of valid ranges.
        :rtype: List[dict[str, int]]
        """
        options = self._get_ranges_options(
            offset=offset,
            length=length,
            **kwargs)
        try:
            ranges = self._client.file.get_range_list(**options)
        except HttpResponseError as error:
            process_storage_error(error)
        return [{'start': file_range.start, 'end': file_range.end} for file_range in ranges.ranges]

    @distributed_trace
<<<<<<< HEAD
    def get_ranges_diff(  # type: ignore
            self,
            previous_sharesnapshot,  # type: Union[str, dict[str, Any]]
            offset=None,  # type: Optional[int]
            length=None,  # type: Optional[int]
            **kwargs  # type: Any
            ):
        # type: (...) -> tuple[list[dict[str, int]], list[dict[str, int]]]
=======
    def get_ranges_diff(
        self,
        previous_sharesnapshot: Union[str, Dict[str, Any]],
        offset: Optional[int] = None,
        length: Optional[int] = None,
        *,
        include_renames: Optional[bool] = None,
        **kwargs: Any
    ) -> Tuple[List[Dict[str, int]], List[Dict[str, int]]]:
>>>>>>> 9fa89679
        """Returns the list of valid page ranges for a file or snapshot
        of a file.

        .. versionadded:: 12.6.0

        :param int offset:
            Specifies the start offset of bytes over which to get ranges.
        :param int length:
           Number of bytes to use over which to get ranges.
        :param str previous_sharesnapshot:
            The snapshot diff parameter that contains an opaque DateTime value that
            specifies a previous file snapshot to be compared
            against a more recent snapshot or the current file.
        :keyword Optional[bool] include_renames:
            Only valid if previous_sharesnapshot parameter is provided. Specifies whether the changed ranges for
            a file that has been renamed or moved between the target snapshot (or live file) and the previous
            snapshot should be listed. If set to True, the valid changed ranges for the file will be returned.
            If set to False, the operation will result in a 409 (Conflict) response.
        :keyword lease:
            Required if the file has an active lease. Value can be a ShareLeaseClient object
            or the lease ID as a string.
        :paramtype lease: ~azure.storage.fileshare.ShareLeaseClient or str
        :keyword int timeout:
            Sets the server-side timeout for the operation in seconds. For more details see
            https://learn.microsoft.com/rest/api/storageservices/setting-timeouts-for-file-service-operations.
            This value is not tracked or validated on the client. To configure client-side network timesouts
            see `here <https://github.com/Azure/azure-sdk-for-python/tree/main/sdk/storage/azure-storage-file-share
            #other-client--per-operation-configuration>`_.
        :returns:
            A tuple of two lists of file ranges as dictionaries with 'start' and 'end' keys.
            The first element are filled file ranges, the 2nd element is cleared file ranges.
        :rtype: tuple[list[dict[str, str], list[dict[str, str]]
        """
        options = self._get_ranges_options(
            offset=offset,
            length=length,
            previous_sharesnapshot=previous_sharesnapshot,
            support_rename=include_renames,
            **kwargs)
        try:
            ranges = self._client.file.get_range_list(**options)
        except HttpResponseError as error:
            process_storage_error(error)
        return get_file_ranges_result(ranges)

    @distributed_trace
    def clear_range( # type: ignore
            self, offset,  # type: int
            length,  # type: int
            **kwargs
        ):
        # type: (...) -> Dict[str, Any]
        """Clears the specified range and releases the space used in storage for
        that range.

        :param int offset:
            Start of byte range to use for clearing a section of the file.
            The range can be up to 4 MB in size.
        :param int length:
            Number of bytes to use for clearing a section of the file.
            The range can be up to 4 MB in size.
        :keyword lease:
            Required if the file has an active lease. Value can be a ShareLeaseClient object
            or the lease ID as a string.

            .. versionadded:: 12.1.0

        :paramtype lease: ~azure.storage.fileshare.ShareLeaseClient or str
        :keyword int timeout:
            Sets the server-side timeout for the operation in seconds. For more details see
            https://learn.microsoft.com/rest/api/storageservices/setting-timeouts-for-file-service-operations.
            This value is not tracked or validated on the client. To configure client-side network timesouts
            see `here <https://github.com/Azure/azure-sdk-for-python/tree/main/sdk/storage/azure-storage-file-share
            #other-client--per-operation-configuration>`_.
        :returns: File-updated property dict (Etag and last modified).
        :rtype: Dict[str, Any]
        """
        access_conditions = get_access_conditions(kwargs.pop('lease', None))
        timeout = kwargs.pop('timeout', None)

        if offset is None or offset % 512 != 0:
            raise ValueError("offset must be an integer that aligns with 512 bytes file size")
        if length is None or length % 512 != 0:
            raise ValueError("length must be an integer that aligns with 512 bytes file size")
        end_range = length + offset - 1  # Reformat to an inclusive range index
        content_range = f'bytes={offset}-{end_range}'
        try:
            return self._client.file.upload_range( # type: ignore
                timeout=timeout,
                cls=return_response_headers,
                content_length=0,
                optionalbody=None,
                file_range_write="clear",
                range=content_range,
                lease_access_conditions=access_conditions,
                **kwargs)
        except HttpResponseError as error:
            process_storage_error(error)

    @distributed_trace
    def resize_file(self, size, **kwargs):
        # type: (int, Any) -> Dict[str, Any]
        """Resizes a file to the specified size.

        :param int size:
            Size to resize file to (in bytes)
        :keyword lease:
            Required if the file has an active lease. Value can be a ShareLeaseClient object
            or the lease ID as a string.

            .. versionadded:: 12.1.0

        :paramtype lease: ~azure.storage.fileshare.ShareLeaseClient or str
        :keyword int timeout:
            Sets the server-side timeout for the operation in seconds. For more details see
            https://learn.microsoft.com/rest/api/storageservices/setting-timeouts-for-file-service-operations.
            This value is not tracked or validated on the client. To configure client-side network timesouts
            see `here <https://github.com/Azure/azure-sdk-for-python/tree/main/sdk/storage/azure-storage-file-share
            #other-client--per-operation-configuration>`_.
        :returns: File-updated property dict (Etag and last modified).
        :rtype: Dict[str, Any]
        """
        access_conditions = get_access_conditions(kwargs.pop('lease', None))
        timeout = kwargs.pop('timeout', None)
        try:
            return self._client.file.set_http_headers( # type: ignore
                file_content_length=size,
                file_attributes="preserve",
                file_creation_time="preserve",
                file_last_write_time="preserve",
                file_permission="preserve",
                lease_access_conditions=access_conditions,
                cls=return_response_headers,
                timeout=timeout,
                **kwargs)
        except HttpResponseError as error:
            process_storage_error(error)

    @distributed_trace
    def list_handles(self, **kwargs):
        # type: (Any) -> ItemPaged[Handle]
        """Lists handles for file.

        :keyword int timeout:
            Sets the server-side timeout for the operation in seconds. For more details see
            https://learn.microsoft.com/rest/api/storageservices/setting-timeouts-for-file-service-operations.
            This value is not tracked or validated on the client. To configure client-side network timesouts
            see `here <https://github.com/Azure/azure-sdk-for-python/tree/main/sdk/storage/azure-storage-file-share
            #other-client--per-operation-configuration>`_.
        :returns: An auto-paging iterable of Handle
        :rtype: ~azure.core.paging.ItemPaged[~azure.storage.fileshare.Handle]
        """
        timeout = kwargs.pop('timeout', None)
        results_per_page = kwargs.pop('results_per_page', None)
        command = functools.partial(
            self._client.file.list_handles,
            sharesnapshot=self.snapshot,
            timeout=timeout,
            **kwargs)
        return ItemPaged(
            command, results_per_page=results_per_page,
            page_iterator_class=HandlesPaged)

    @distributed_trace
    def close_handle(self, handle, **kwargs):
        # type: (Union[str, Handle], Any) -> Dict[str, int]
        """Close an open file handle.

        :param handle:
            A specific handle to close.
        :type handle: str or ~azure.storage.fileshare.Handle
        :keyword int timeout:
            Sets the server-side timeout for the operation in seconds. For more details see
            https://learn.microsoft.com/rest/api/storageservices/setting-timeouts-for-file-service-operations.
            This value is not tracked or validated on the client. To configure client-side network timesouts
            see `here <https://github.com/Azure/azure-sdk-for-python/tree/main/sdk/storage/azure-storage-file-share
            #other-client--per-operation-configuration>`_.
        :returns:
            The number of handles closed (this may be 0 if the specified handle was not found)
            and the number of handles failed to close in a dict.
        :rtype: dict[str, int]
        """
        try:
            handle_id = handle.id # type: ignore
        except AttributeError:
            handle_id = handle
        if handle_id == '*':
            raise ValueError("Handle ID '*' is not supported. Use 'close_all_handles' instead.")
        try:
            response = self._client.file.force_close_handles(
                handle_id,
                marker=None,
                sharesnapshot=self.snapshot,
                cls=return_response_headers,
                **kwargs
            )
            return {
                'closed_handles_count': response.get('number_of_handles_closed', 0),
                'failed_handles_count': response.get('number_of_handles_failed', 0)
            }
        except HttpResponseError as error:
            process_storage_error(error)

    @distributed_trace
    def close_all_handles(self, **kwargs):
        # type: (Any) -> Dict[str, int]
        """Close any open file handles.

        This operation will block until the service has closed all open handles.

        :keyword int timeout:
            Sets the server-side timeout for the operation in seconds. For more details see
            https://learn.microsoft.com/rest/api/storageservices/setting-timeouts-for-file-service-operations.
            This value is not tracked or validated on the client. To configure client-side network timesouts
            see `here <https://github.com/Azure/azure-sdk-for-python/tree/main/sdk/storage/azure-storage-file-share
            #other-client--per-operation-configuration>`_.
        :returns: The number of handles closed (this may be 0 if the specified handle was not found)
            and the number of handles failed to close in a dict.
        :rtype: dict[str, int]
        """
        timeout = kwargs.pop('timeout', None)
        start_time = time.time()

        try_close = True
        continuation_token = None
        total_closed = 0
        total_failed = 0
        while try_close:
            try:
                response = self._client.file.force_close_handles(
                    handle_id='*',
                    timeout=timeout,
                    marker=continuation_token,
                    sharesnapshot=self.snapshot,
                    cls=return_response_headers,
                    **kwargs
                )
            except HttpResponseError as error:
                process_storage_error(error)
            continuation_token = response.get('marker')
            try_close = bool(continuation_token)
            total_closed += response.get('number_of_handles_closed', 0)
            total_failed += response.get('number_of_handles_failed', 0)
            if timeout:
                timeout = max(0, timeout - (time.time() - start_time))
        return {
            'closed_handles_count': total_closed,
            'failed_handles_count': total_failed
        }<|MERGE_RESOLUTION|>--- conflicted
+++ resolved
@@ -10,7 +10,7 @@
 from datetime import datetime
 from io import BytesIO
 from typing import (
-    Any, AnyStr, Dict, IO, Iterable, List, Optional, Union,
+    Any, AnyStr, Dict, IO, Iterable, List, Optional, Tuple, Union,
     TYPE_CHECKING
 )
 from urllib.parse import urlparse, quote, unquote
@@ -1480,16 +1480,6 @@
         return [{'start': file_range.start, 'end': file_range.end} for file_range in ranges.ranges]
 
     @distributed_trace
-<<<<<<< HEAD
-    def get_ranges_diff(  # type: ignore
-            self,
-            previous_sharesnapshot,  # type: Union[str, dict[str, Any]]
-            offset=None,  # type: Optional[int]
-            length=None,  # type: Optional[int]
-            **kwargs  # type: Any
-            ):
-        # type: (...) -> tuple[list[dict[str, int]], list[dict[str, int]]]
-=======
     def get_ranges_diff(
         self,
         previous_sharesnapshot: Union[str, Dict[str, Any]],
@@ -1499,7 +1489,6 @@
         include_renames: Optional[bool] = None,
         **kwargs: Any
     ) -> Tuple[List[Dict[str, int]], List[Dict[str, int]]]:
->>>>>>> 9fa89679
         """Returns the list of valid page ranges for a file or snapshot
         of a file.
 
