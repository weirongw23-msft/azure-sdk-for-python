--- conflicted
+++ resolved
@@ -1,14 +1,11 @@
 # Release History
 
-<<<<<<< HEAD
-## 12.22.0b1 (Unreleased)
-
-### Features Added
-
-## 12.21.0 (Unreleased)
-=======
+## 12.23.0b1 (Unreleased)
+
+### Features Added
+
+
 ## 12.22.0 (Unreleased)
->>>>>>> 071ae036
 
 ### Features Added
 
