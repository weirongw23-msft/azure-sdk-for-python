--- conflicted
+++ resolved
@@ -432,11 +432,7 @@
             version_id=version_id,
             audience=audience,
             api_version=api_version,
-<<<<<<< HEAD
-            secondary_hostname=secondary or secondary_hostname,
-=======
             secondary_hostname=secondary_hostname or secondary,
->>>>>>> 73dfa8d7
             max_block_size=max_block_size,
             max_page_size=max_page_size,
             max_chunk_get_size=max_chunk_get_size,
@@ -2641,8 +2637,6 @@
             This value is not tracked or validated on the client. To configure client-side network timesouts
             see `here <https://github.com/Azure/azure-sdk-for-python/tree/main/sdk/storage/azure-storage-blob
             #other-client--per-operation-configuration>`__.
-<<<<<<< HEAD
-=======
         :keyword str source_authorization:
             Authenticate as a service principal using a client secret to access a source blob. Ensure "bearer " is
             the prefix of the source_authorization string.
@@ -2655,7 +2649,6 @@
                  ACLs are bypassed and full permissions are granted. User must also have required RBAC permission.
 
         :paramtype source_token_intent: Literal['backup']
->>>>>>> 73dfa8d7
         :returns: Blob property dict.
         :rtype: Dict[str, Any]
         """
@@ -3101,11 +3094,7 @@
         :returns:
             A tuple of two lists of page ranges as dictionaries with 'start' and 'end' keys.
             The first element are filled page ranges, the 2nd element is cleared page ranges.
-<<<<<<< HEAD
-        :rtype: tuple(list(Dict[str, str], list(Dict[str, str])
-=======
         :rtype: Tuple[List[Dict[str, int]], List[Dict[str, int]]]
->>>>>>> 73dfa8d7
         """
         warnings.warn(
             "get_page_ranges is deprecated, use list_page_ranges instead",
@@ -3314,11 +3303,7 @@
         :returns:
             A tuple of two lists of page ranges as dictionaries with 'start' and 'end' keys.
             The first element are filled page ranges, the 2nd element is cleared page ranges.
-<<<<<<< HEAD
-        :rtype: tuple(list(Dict[str, str], list(Dict[str, str])
-=======
         :rtype: Tuple[List[Dict[str, int]], List[Dict[str, int]]]
->>>>>>> 73dfa8d7
         """
         options = _get_page_ranges_options(
             snapshot=self.snapshot,
@@ -3752,8 +3737,6 @@
             This value is not tracked or validated on the client. To configure client-side network timesouts
             see `here <https://github.com/Azure/azure-sdk-for-python/tree/main/sdk/storage/azure-storage-blob
             #other-client--per-operation-configuration>`__.
-<<<<<<< HEAD
-=======
         :keyword str source_authorization:
             Authenticate as a service principal using a client secret to access a source blob. Ensure "bearer " is
             the prefix of the source_authorization string.
@@ -3766,7 +3749,6 @@
                  ACLs are bypassed and full permissions are granted. User must also have required RBAC permission.
 
         :paramtype source_token_intent: Literal['backup']
->>>>>>> 73dfa8d7
         :returns: Response after uploading pages from specified URL.
         :rtype: Dict[str, Any]
         """
@@ -4149,8 +4131,6 @@
             This value is not tracked or validated on the client. To configure client-side network timesouts
             see `here <https://github.com/Azure/azure-sdk-for-python/tree/main/sdk/storage/azure-storage-blob
             #other-client--per-operation-configuration>`__.
-<<<<<<< HEAD
-=======
         :keyword str source_authorization:
             Authenticate as a service principal using a client secret to access a source blob. Ensure "bearer " is
             the prefix of the source_authorization string.
@@ -4163,7 +4143,6 @@
                  ACLs are bypassed and full permissions are granted. User must also have required RBAC permission.
 
         :paramtype source_token_intent: Literal['backup']
->>>>>>> 73dfa8d7
         :returns: Result after appending a new block.
         :rtype: Dict[str, Union[str, datetime, int]]
         """
