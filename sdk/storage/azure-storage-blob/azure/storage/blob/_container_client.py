# -------------------------------------------------------------------------
# Copyright (c) Microsoft Corporation. All rights reserved.
# Licensed under the MIT License. See License.txt in the project root for
# license information.
# --------------------------------------------------------------------------
# pylint: disable=too-many-lines, docstring-keyword-should-match-keyword-only

import functools
import warnings
from datetime import datetime
from typing import (
    Any, AnyStr, cast, Dict, List, IO, Iterable, Iterator, Optional, overload, Union,
    TYPE_CHECKING
)
from urllib.parse import unquote, urlparse
from typing_extensions import Self

from azure.core.exceptions import HttpResponseError, ResourceNotFoundError
from azure.core.paging import ItemPaged
from azure.core.pipeline import Pipeline
from azure.core.tracing.decorator import distributed_trace
from ._blob_client import BlobClient
from ._container_client_helpers import (
    _delete_container_options,
    _format_url,
    _generate_delete_blobs_options,
    _generate_set_tiers_options,
    _parse_url,
    _set_container_metadata_options
)
from ._deserialize import deserialize_container_properties
from ._download import StorageStreamDownloader
from ._encryption import StorageEncryptionMixin
from ._generated import AzureBlobStorage
from ._generated.models import SignedIdentifier
from ._lease import BlobLeaseClient
from ._list_blobs_helper import (
    BlobNamesPaged,
    BlobPrefix,
    BlobPropertiesPaged,
    FilteredBlobPaged,
    IgnoreListBlobsDeserializer
)
from ._models import (
    BlobProperties,
    BlobType,
    ContainerProperties,
    FilteredBlob
)
from ._serialize import get_access_conditions, get_api_version, get_container_cpk_scope_info, get_modify_conditions
from ._shared.base_client import parse_connection_str, StorageAccountHostsMixin, TransportWrapper
from ._shared.request_handlers import add_metadata_headers, serialize_iso
from ._shared.response_handlers import (
    process_storage_error,
    return_headers_and_deserialized,
    return_response_headers
)

if TYPE_CHECKING:
    from azure.core import MatchConditions
    from azure.core.credentials import AzureNamedKeyCredential, AzureSasCredential, TokenCredential
    from azure.core.pipeline.transport import HttpResponse  # pylint: disable=C4756
    from azure.storage.blob import BlobServiceClient
    from ._models import (
        AccessPolicy,
        ContainerEncryptionScope,
        PremiumPageBlobTier,
        PublicAccess,
        StandardBlobTier
    )


class ContainerClient(StorageAccountHostsMixin, StorageEncryptionMixin):    # pylint: disable=too-many-public-methods
    """A client to interact with a specific container, although that container
    may not yet exist.

    For operations relating to a specific blob within this container, a blob client can be
    retrieved using the :func:`~get_blob_client` function.

    For more optional configuration, please click
    `here <https://github.com/Azure/azure-sdk-for-python/tree/main/sdk/storage/azure-storage-blob
    #optional-configuration>`__.

    :param str account_url:
        The URI to the storage account. In order to create a client given the full URI to the container,
        use the :func:`from_container_url` classmethod.
    :param container_name:
        The name of the container for the blob.
    :type container_name: str
    :param credential:
        The credentials with which to authenticate. This is optional if the
        account URL already has a SAS token. The value can be a SAS token string,
        an instance of a AzureSasCredential or AzureNamedKeyCredential from azure.core.credentials,
        an account shared access key, or an instance of a TokenCredentials class from azure.identity.
        If the resource URI already contains a SAS token, this will be ignored in favor of an explicit credential
        - except in the case of AzureSasCredential, where the conflicting SAS tokens will raise a ValueError.
        If using an instance of AzureNamedKeyCredential, "name" should be the storage account name, and "key"
        should be the storage account key.
    :keyword str api_version:
        The Storage API version to use for requests. Default value is the most recent service version that is
        compatible with the current SDK. Setting to an older version may result in reduced feature compatibility.

        .. versionadded:: 12.2.0

    :keyword str secondary_hostname:
        The hostname of the secondary endpoint.
    :keyword int max_block_size: The maximum chunk size for uploading a block blob in chunks.
        Defaults to 4*1024*1024, or 4MB.
    :keyword int max_single_put_size: If the blob size is less than or equal max_single_put_size, then the blob will be
        uploaded with only one http PUT request. If the blob size is larger than max_single_put_size,
        the blob will be uploaded in chunks. Defaults to 64*1024*1024, or 64MB.
    :keyword int min_large_block_upload_threshold: The minimum chunk size required to use the memory efficient
        algorithm when uploading a block blob. Defaults to 4*1024*1024+1.
    :keyword bool use_byte_buffer: Use a byte buffer for block blob uploads. Defaults to False.
    :keyword int max_page_size: The maximum chunk size for uploading a page blob. Defaults to 4*1024*1024, or 4MB.
    :keyword int max_single_get_size: The maximum size for a blob to be downloaded in a single call,
        the exceeded part will be downloaded in chunks (could be parallel). Defaults to 32*1024*1024, or 32MB.
    :keyword int max_chunk_get_size: The maximum chunk size used for downloading a blob. Defaults to 4*1024*1024,
        or 4MB.
    :keyword str audience: The audience to use when requesting tokens for Azure Active Directory
        authentication. Only has an effect when credential is of type TokenCredential. The value could be
        https://storage.azure.com/ (default) or https://<account>.blob.core.windows.net.

    .. admonition:: Example:

        .. literalinclude:: ../samples/blob_samples_containers.py
            :start-after: [START create_container_client_from_service]
            :end-before: [END create_container_client_from_service]
            :language: python
            :dedent: 8
            :caption: Get a ContainerClient from an existing BlobServiceClient.

        .. literalinclude:: ../samples/blob_samples_containers.py
            :start-after: [START create_container_client_sasurl]
            :end-before: [END create_container_client_sasurl]
            :language: python
            :dedent: 8
            :caption: Creating the container client directly.
    """
    def __init__(
        self, account_url: str,
        container_name: str,
        credential: Optional[Union[str, Dict[str, str], "AzureNamedKeyCredential", "AzureSasCredential", "TokenCredential"]] = None,  # pylint: disable=line-too-long
        *,
        api_version: Optional[str] = None,
<<<<<<< HEAD
        secondary_hostname: Optional[str] = None,
        audience: Optional[str] = None,
        max_block_size: int = 4 * 1024 * 1024,
        max_page_size: int = 4 * 1024 * 1024,
        max_chunk_get_size: int = 4 * 1024 * 1024,
        max_single_put_size: int = 64 * 1024 * 1024,
        max_single_get_size: int = 32 * 1024 * 1024,
        min_large_block_upload_threshold: int = 4 * 1024 * 1024 + 1,
        use_byte_buffer: Optional[bool] = None,
=======
        # TODO
>>>>>>> 73dfa8d7
        **kwargs: Any
    ) -> None:
        parsed_url, sas_token = _parse_url(account_url=account_url, container_name=container_name)

        self.container_name = container_name
        # This parameter is used for the hierarchy traversal. Give precedence to credential.
        self._raw_credential = credential if credential else sas_token
        self._query_str, credential = self._format_query_string(sas_token, credential)
<<<<<<< HEAD
        super(ContainerClient, self).__init__(
            parsed_url,
            service='blob',
            credential=credential,
            secondary_hostname=secondary_hostname,
            audience=audience,
            max_block_size=max_block_size,
            max_page_size=max_page_size,
            max_chunk_get_size=max_chunk_get_size,
            max_single_put_size=max_single_put_size,
            max_single_get_size=max_single_get_size,
            min_large_block_upload_threshold=min_large_block_upload_threshold,
            use_byte_buffer=use_byte_buffer,
            **kwargs
        )
=======
        super(ContainerClient, self).__init__(parsed_url, service='blob', credential=credential, **kwargs)
>>>>>>> 73dfa8d7
        self._api_version = get_api_version(api_version)
        self._client = self._build_generated_client()
        self._configure_encryption(kwargs)

    def _build_generated_client(self) -> AzureBlobStorage:
        client = AzureBlobStorage(self.url, base_url=self.url, pipeline=self._pipeline)
        client._config.version = self._api_version  # type: ignore [assignment] # pylint: disable=protected-access
        return client

    def _format_url(self, hostname: str) -> str:
        return _format_url(
            container_name=self.container_name,
            hostname=hostname,
            scheme=self.scheme,
            query_str=self._query_str
        )

    @classmethod
    def from_container_url(
        cls, container_url: str,
        credential: Optional[Union[str, Dict[str, str], "AzureNamedKeyCredential", "AzureSasCredential", "TokenCredential"]] = None,  # pylint: disable=line-too-long
        *,
        api_version: Optional[str] = None,
        secondary_hostname: Optional[str] = None,
        audience: Optional[str] = None,
        max_block_size: int = 4 * 1024 * 1024,
        max_page_size: int = 4 * 1024 * 1024,
        max_chunk_get_size: int = 4 * 1024 * 1024,
        max_single_put_size: int = 64 * 1024 * 1024,
        max_single_get_size: int = 32 * 1024 * 1024,
        min_large_block_upload_threshold: int = 4 * 1024 * 1024 + 1,
        use_byte_buffer: Optional[bool] = None,
        **kwargs: Any
    ) -> Self:
        """Create ContainerClient from a container url.

        :param str container_url:
            The full endpoint URL to the Container, including SAS token if used. This could be
            either the primary endpoint, or the secondary endpoint depending on the current `location_mode`.
        :type container_url: str
        :param credential:
            The credentials with which to authenticate. This is optional if the
            account URL already has a SAS token, or the connection string already has shared
            access key values. The value can be a SAS token string,
            an instance of a AzureSasCredential or AzureNamedKeyCredential from azure.core.credentials,
            an account shared access key, or an instance of a TokenCredentials class from azure.identity.
            If the resource URI already contains a SAS token, this will be ignored in favor of an explicit credential
            - except in the case of AzureSasCredential, where the conflicting SAS tokens will raise a ValueError.
            If using an instance of AzureNamedKeyCredential, "name" should be the storage account name, and "key"
            should be the storage account key.
        :type credential:
            ~azure.core.credentials.AzureNamedKeyCredential or
            ~azure.core.credentials.AzureSasCredential or
            ~azure.core.credentials.TokenCredential or
            str or dict[str, str] or None
        :keyword str api_version:
            The Storage API version to use for requests. Default value is the most recent service version that is
            compatible with the current SDK. Setting to an older version may result in reduced feature compatibility.

            .. versionadded:: 12.2.0

        :keyword str secondary_hostname:
            The hostname of the secondary endpoint.
        :keyword int max_block_size: The maximum chunk size for uploading a block blob in chunks.
            Defaults to 4*1024*1024, or 4MB.
        :keyword int max_single_put_size: If the blob size is less than or equal max_single_put_size,
            then the blob will be uploaded with only one http PUT request.
            If the blob size is larger than max_single_put_size,
            the blob will be uploaded in chunks. Defaults to 64*1024*1024, or 64MB.
        :keyword int min_large_block_upload_threshold: The minimum chunk size required to use the memory efficient
            algorithm when uploading a block blob. Defaults to 4*1024*1024+1.
        :keyword bool use_byte_buffer: Use a byte buffer for block blob uploads. Defaults to False.
        :keyword int max_page_size: The maximum chunk size for uploading a page blob. Defaults to 4*1024*1024, or 4MB.
        :keyword int max_single_get_size: The maximum size for a blob to be downloaded in a single call,
            the exceeded part will be downloaded in chunks (could be parallel). Defaults to 32*1024*1024, or 32MB.
        :keyword int max_chunk_get_size: The maximum chunk size used for downloading a blob. Defaults to 4*1024*1024,
            or 4MB.
        :keyword str audience: The audience to use when requesting tokens for Azure Active Directory
            authentication. Only has an effect when credential is of type TokenCredential. The value could be
            https://storage.azure.com/ (default) or https://<account>.blob.core.windows.net.
        :returns: A container client.
        :rtype: ~azure.storage.blob.ContainerClient
        """
        try:
            if not container_url.lower().startswith('http'):
                container_url = "https://" + container_url
        except AttributeError as exc:
            raise ValueError("Container URL must be a string.") from exc
        parsed_url = urlparse(container_url)
        if not parsed_url.netloc:
            raise ValueError(f"Invalid URL: {container_url}")

        container_path = parsed_url.path.strip('/').split('/')
        account_path = ""
        if len(container_path) > 1:
            account_path = "/" + "/".join(container_path[:-1])
        account_url = f"{parsed_url.scheme}://{parsed_url.netloc.rstrip('/')}{account_path}?{parsed_url.query}"
        container_name = unquote(container_path[-1])
        if not container_name:
            raise ValueError("Invalid URL. Please provide a URL with a valid container name")
        return cls(
            account_url,
            container_name=container_name,
            credential=credential,
            api_version=api_version,
            audience=audience,
            secondary_hostname=secondary_hostname,
            max_block_size=max_block_size,
            max_page_size=max_page_size,
            max_chunk_get_size=max_chunk_get_size,
            max_single_put_size=max_single_put_size,
            max_single_get_size=max_single_get_size,
            min_large_block_upload_threshold=min_large_block_upload_threshold,
            use_byte_buffer=use_byte_buffer,
            **kwargs
        )

    @classmethod
    def from_connection_string(
        cls, conn_str: str,
        container_name: str,
        credential: Optional[Union[str, Dict[str, str], "AzureNamedKeyCredential", "AzureSasCredential", "TokenCredential"]] = None,  # pylint: disable=line-too-long
        *,
        api_version: Optional[str] = None,
        secondary_hostname: Optional[str] = None,
        audience: Optional[str] = None,
        max_block_size: int = 4 * 1024 * 1024,
        max_page_size: int = 4 * 1024 * 1024,
        max_chunk_get_size: int = 4 * 1024 * 1024,
        max_single_put_size: int = 64 * 1024 * 1024,
        max_single_get_size: int = 32 * 1024 * 1024,
        min_large_block_upload_threshold: int = 4 * 1024 * 1024 + 1,
        use_byte_buffer: Optional[bool] = None,
        **kwargs: Any
    ) -> Self:
        """Create ContainerClient from a Connection String.

        :param str conn_str:
            A connection string to an Azure Storage account.
        :param container_name:
            The container name for the blob.
        :type container_name: str
        :param credential:
            The credentials with which to authenticate. This is optional if the
            account URL already has a SAS token, or the connection string already has shared
            access key values. The value can be a SAS token string,
            an instance of a AzureSasCredential or AzureNamedKeyCredential from azure.core.credentials,
            an account shared access key, or an instance of a TokenCredentials class from azure.identity.
            Credentials provided here will take precedence over those in the connection string.
            If using an instance of AzureNamedKeyCredential, "name" should be the storage account name, and "key"
            should be the storage account key.
        :type credential:
            ~azure.core.credentials.AzureNamedKeyCredential or
            ~azure.core.credentials.AzureSasCredential or
            ~azure.core.credentials.TokenCredential or
            str or dict[str, str] or None
        :keyword str api_version:
            The Storage API version to use for requests. Default value is the most recent service version that is
            compatible with the current SDK. Setting to an older version may result in reduced feature compatibility.

            .. versionadded:: 12.2.0

        :keyword str secondary_hostname:
            The hostname of the secondary endpoint.
        :keyword int max_block_size: The maximum chunk size for uploading a block blob in chunks.
            Defaults to 4*1024*1024, or 4MB.
        :keyword int max_single_put_size: If the blob size is less than or equal max_single_put_size,
            then the blob will be uploaded with only one http PUT request.
            If the blob size is larger than max_single_put_size,
            the blob will be uploaded in chunks. Defaults to 64*1024*1024, or 64MB.
        :keyword int min_large_block_upload_threshold: The minimum chunk size required to use the memory efficient
            algorithm when uploading a block blob. Defaults to 4*1024*1024+1.
        :keyword bool use_byte_buffer: Use a byte buffer for block blob uploads. Defaults to False.
        :keyword int max_page_size: The maximum chunk size for uploading a page blob. Defaults to 4*1024*1024, or 4MB.
        :keyword int max_single_get_size: The maximum size for a blob to be downloaded in a single call,
            the exceeded part will be downloaded in chunks (could be parallel). Defaults to 32*1024*1024, or 32MB.
        :keyword int max_chunk_get_size: The maximum chunk size used for downloading a blob. Defaults to 4*1024*1024,
            or 4MB.
        :keyword str audience: The audience to use when requesting tokens for Azure Active Directory
            authentication. Only has an effect when credential is of type TokenCredential. The value could be
            https://storage.azure.com/ (default) or https://<account>.blob.core.windows.net.
        :returns: A container client.
        :rtype: ~azure.storage.blob.ContainerClient

        .. admonition:: Example:

            .. literalinclude:: ../samples/blob_samples_authentication.py
                :start-after: [START auth_from_connection_string_container]
                :end-before: [END auth_from_connection_string_container]
                :language: python
                :dedent: 8
                :caption: Creating the ContainerClient from a connection string.
        """
        account_url, secondary, credential = parse_connection_str(conn_str, credential, 'blob')
        return cls(
            account_url,
            container_name=container_name,
            credential=credential,
            api_version=api_version,
            audience=audience,
            secondary_hostname=secondary_hostname or secondary,
            max_block_size=max_block_size,
            max_page_size=max_page_size,
            max_chunk_get_size=max_chunk_get_size,
            max_single_put_size=max_single_put_size,
            max_single_get_size=max_single_get_size,
            min_large_block_upload_threshold=min_large_block_upload_threshold,
            use_byte_buffer=use_byte_buffer,
            **kwargs
        )

    @distributed_trace
    def create_container(
        self, metadata: Optional[Dict[str, str]] = None,
        public_access: Optional[Union["PublicAccess", str]] = None,
        *,
        container_encryption_scope: Optional[Union[Dict[str, Any], "ContainerEncryptionScope"]] = None,
        timeout: Optional[int] = None,
        **kwargs: Any
    ) -> Dict[str, Union[str, "datetime"]]:
        """
        Creates a new container under the specified account. If the container
        with the same name already exists, the operation fails.

        :param metadata:
            A dict with name_value pairs to associate with the
            container as metadata. Example:{'Category':'test'}
        :type metadata: dict[str, str]
        :param ~azure.storage.blob.PublicAccess public_access:
            Possible values include: 'container', 'blob'.
        :keyword container_encryption_scope:
            Specifies the default encryption scope to set on the container and use for
            all future writes.

            .. versionadded:: 12.2.0

        :paramtype container_encryption_scope: Dict[str, Any] or ~azure.storage.blob.ContainerEncryptionScope
        :keyword int timeout:
            Sets the server-side timeout for the operation in seconds. For more details see
            https://learn.microsoft.com/rest/api/storageservices/setting-timeouts-for-blob-service-operations.
            This value is not tracked or validated on the client. To configure client-side network timesouts
            see `here <https://github.com/Azure/azure-sdk-for-python/tree/main/sdk/storage/azure-storage-blob
            #other-client--per-operation-configuration>`__.
        :returns: A dictionary of response headers.
        :rtype: Dict[str, Union[str, datetime]]

        .. admonition:: Example:

            .. literalinclude:: ../samples/blob_samples_containers.py
                :start-after: [START create_container]
                :end-before: [END create_container]
                :language: python
                :dedent: 12
                :caption: Creating a container to store blobs.
        """
        headers = kwargs.pop('headers', {})
        headers.update(add_metadata_headers(metadata))  # type: ignore
        container_cpk_scope_info = get_container_cpk_scope_info(container_encryption_scope)
        try:
            return self._client.container.create(  # type: ignore
                timeout=timeout,
                access=public_access,
                container_cpk_scope_info=container_cpk_scope_info,
                cls=return_response_headers,
                headers=headers,
                **kwargs
            )
        except HttpResponseError as error:
            process_storage_error(error)

    @distributed_trace
    def _rename_container(
        self, new_name: str,
        *,
        lease: Optional[Union[BlobLeaseClient, str]] = None,
        timeout: Optional[int] = None,
        **kwargs: Any
    ) -> "ContainerClient":
        """Renames a container.

        Operation is successful only if the source container exists.

        :param str new_name:
            The new container name the user wants to rename to.
        :keyword lease:
            Specify this to perform only if the lease ID given
            matches the active lease ID of the source container.
        :type lease: ~azure.storage.blob.BlobLeaseClient or str
        :keyword int timeout:
            Sets the server-side timeout for the operation in seconds. For more details see
            https://learn.microsoft.com/rest/api/storageservices/setting-timeouts-for-blob-service-operations.
            This value is not tracked or validated on the client. To configure client-side network timesouts
            see `here <https://github.com/Azure/azure-sdk-for-python/tree/main/sdk/storage/azure-storage-blob
            #other-client--per-operation-configuration>`__.
        :returns: The renamed container client.
        :rtype: ~azure.storage.blob.ContainerClient
        """
        if lease and hasattr(lease, "id"):
            kwargs['source_lease_id'] = lease.id
        else:
            kwargs['source_lease_id'] = lease
        try:
            renamed_container = ContainerClient(
                f"{self.scheme}://{self.primary_hostname}", container_name=new_name,
                credential=self.credential, api_version=self.api_version, _configuration=self._config,
                _pipeline=self._pipeline, _location_mode=self._location_mode, _hosts=self._hosts,
                require_encryption=self.require_encryption, encryption_version=self.encryption_version,
                key_encryption_key=self.key_encryption_key, key_resolver_function=self.key_resolver_function)
            renamed_container._client.container.rename(self.container_name, timeout=timeout, **kwargs)  # pylint: disable = protected-access
            return renamed_container
        except HttpResponseError as error:
            process_storage_error(error)

    @distributed_trace
    def delete_container(
        self, *,
        lease: Optional[Union[BlobLeaseClient, str]] = None,
        if_modified_since: Optional[datetime] = None,
        if_unmodified_since: Optional[datetime] = None,
        etag: Optional[str] = None,
        match_condition: Optional["MatchConditions"] = None,
        timeout: Optional[int] = None,
        **kwargs: Any
    ) -> None:
        """
        Marks the specified container for deletion. The container and any blobs
        contained within it are later deleted during garbage collection.

        :keyword lease:
            If specified, delete_container only succeeds if the
            container's lease is active and matches this ID.
            Required if the container has an active lease.
        :paramtype lease: ~azure.storage.blob.BlobLeaseClient or str
        :keyword ~datetime.datetime if_modified_since:
            A DateTime value. Azure expects the date value passed in to be UTC.
            If timezone is included, any non-UTC datetimes will be converted to UTC.
            If a date is passed in without timezone info, it is assumed to be UTC.
            Specify this header to perform the operation only
            if the resource has been modified since the specified time.
        :keyword ~datetime.datetime if_unmodified_since:
            A DateTime value. Azure expects the date value passed in to be UTC.
            If timezone is included, any non-UTC datetimes will be converted to UTC.
            If a date is passed in without timezone info, it is assumed to be UTC.
            Specify this header to perform the operation only if
            the resource has not been modified since the specified date/time.
        :keyword str etag:
            An ETag value, or the wildcard character (*). Used to check if the resource has changed,
            and act according to the condition specified by the `match_condition` parameter.
        :keyword ~azure.core.MatchConditions match_condition:
            The match condition to use upon the etag.
        :keyword int timeout:
            Sets the server-side timeout for the operation in seconds. For more details see
            https://learn.microsoft.com/rest/api/storageservices/setting-timeouts-for-blob-service-operations.
            This value is not tracked or validated on the client. To configure client-side network timesouts
            see `here <https://github.com/Azure/azure-sdk-for-python/tree/main/sdk/storage/azure-storage-blob
            #other-client--per-operation-configuration>`__.
        :rtype: None

        .. admonition:: Example:

            .. literalinclude:: ../samples/blob_samples_containers.py
                :start-after: [START delete_container]
                :end-before: [END delete_container]
                :language: python
                :dedent: 12
                :caption: Delete a container.
        """
        options = _delete_container_options(
            lease=lease,
            if_modified_since=if_modified_since,
            if_unmodified_since=if_unmodified_since,
            etag=etag,
            match_condition=match_condition,
            timeout=timeout,
            **kwargs
        )
        try:
            self._client.container.delete(**options)
        except HttpResponseError as error:
            process_storage_error(error)

    @distributed_trace
    def acquire_lease(
        self, lease_duration: int = -1,
        lease_id: Optional[str] = None,
        *,
        if_modified_since: Optional[datetime] = None,
        if_unmodified_since: Optional[datetime] = None,
        etag: Optional[str] = None,
        match_condition: Optional["MatchConditions"] = None,
        timeout: Optional[int] = None,
        **kwargs: Any
    ) -> BlobLeaseClient:
        """
        Requests a new lease. If the container does not have an active lease,
        the Blob service creates a lease on the container and returns a new
        lease ID.

        :param int lease_duration:
            Specifies the duration of the lease, in seconds, or negative one
            (-1) for a lease that never expires. A non-infinite lease can be
            between 15 and 60 seconds. A lease duration cannot be changed
            using renew or change. Default is -1 (infinite lease).
        :param str lease_id:
            Proposed lease ID, in a GUID string format. The Blob service returns
            400 (Invalid request) if the proposed lease ID is not in the correct format.
        :keyword ~datetime.datetime if_modified_since:
            A DateTime value. Azure expects the date value passed in to be UTC.
            If timezone is included, any non-UTC datetimes will be converted to UTC.
            If a date is passed in without timezone info, it is assumed to be UTC.
            Specify this header to perform the operation only
            if the resource has been modified since the specified time.
        :keyword ~datetime.datetime if_unmodified_since:
            A DateTime value. Azure expects the date value passed in to be UTC.
            If timezone is included, any non-UTC datetimes will be converted to UTC.
            If a date is passed in without timezone info, it is assumed to be UTC.
            Specify this header to perform the operation only if
            the resource has not been modified since the specified date/time.
        :keyword str etag:
            An ETag value, or the wildcard character (*). Used to check if the resource has changed,
            and act according to the condition specified by the `match_condition` parameter.
        :keyword ~azure.core.MatchConditions match_condition:
            The match condition to use upon the etag.
        :keyword int timeout:
            Sets the server-side timeout for the operation in seconds. For more details see
            https://learn.microsoft.com/rest/api/storageservices/setting-timeouts-for-blob-service-operations.
            This value is not tracked or validated on the client. To configure client-side network timesouts
            see `here <https://github.com/Azure/azure-sdk-for-python/tree/main/sdk/storage/azure-storage-blob
            #other-client--per-operation-configuration>`__.
        :returns: A BlobLeaseClient object, that can be run in a context manager.
        :rtype: ~azure.storage.blob.BlobLeaseClient

        .. admonition:: Example:

            .. literalinclude:: ../samples/blob_samples_containers.py
                :start-after: [START acquire_lease_on_container]
                :end-before: [END acquire_lease_on_container]
                :language: python
                :dedent: 8
                :caption: Acquiring a lease on the container.
        """
        lease = BlobLeaseClient(self, lease_id=lease_id)  # type: ignore
        kwargs.setdefault('merge_span', True)
        if etag is not None:
            kwargs['etag'] = etag
        lease.acquire(
            lease_duration=lease_duration,
            timeout=timeout,
            if_modified_since=if_modified_since,
            if_unmodified_since=if_unmodified_since,
            match_condition=match_condition,
            **kwargs
        )
        return lease

    @distributed_trace
    def get_account_information(self, **kwargs: Any) -> Dict[str, str]:
        """Gets information related to the storage account.

        The information can also be retrieved if the user has a SAS to a container or blob.
        The keys in the returned dictionary include 'sku_name' and 'account_kind'.

        :returns: A dict of account information (SKU and account type).
        :rtype: Dict[str, str]
        """
        try:
            return self._client.container.get_account_info(cls=return_response_headers, **kwargs) # type: ignore
        except HttpResponseError as error:
            process_storage_error(error)

    @distributed_trace
    def get_container_properties(
        self, *,
        lease: Optional[Union[BlobLeaseClient, str]] = None,
        timeout: Optional[int] = None,
        **kwargs: Any
    ) -> ContainerProperties:
        """Returns all user-defined metadata and system properties for the specified
        container. The data returned does not include the container's list of blobs.

        :keyword lease:
            If specified, get_container_properties only succeeds if the
            container's lease is active and matches this ID.
        :paramtype lease: ~azure.storage.blob.BlobLeaseClient or str
        :keyword int timeout:
            Sets the server-side timeout for the operation in seconds. For more details see
            https://learn.microsoft.com/rest/api/storageservices/setting-timeouts-for-blob-service-operations.
            This value is not tracked or validated on the client. To configure client-side network timesouts
            see `here <https://github.com/Azure/azure-sdk-for-python/tree/main/sdk/storage/azure-storage-blob
            #other-client--per-operation-configuration>`__.
        :return: Properties for the specified container within a container object.
        :rtype: ~azure.storage.blob.ContainerProperties

        .. admonition:: Example:

            .. literalinclude:: ../samples/blob_samples_containers.py
                :start-after: [START get_container_properties]
                :end-before: [END get_container_properties]
                :language: python
                :dedent: 12
                :caption: Getting properties on the container.
        """
        access_conditions = get_access_conditions(lease)
        try:
            response = self._client.container.get_properties(
                timeout=timeout,
                lease_access_conditions=access_conditions,
                cls=deserialize_container_properties,
                **kwargs
            )
        except HttpResponseError as error:
            process_storage_error(error)
        response.name = self.container_name
        return response  # type: ignore

    @distributed_trace
    def exists(self, *, timeout: Optional[int] = None, **kwargs: Any) -> bool:
        """
        Returns True if a container exists and returns False otherwise.

        :kwarg int timeout:
            Sets the server-side timeout for the operation in seconds. For more details see
            https://learn.microsoft.com/rest/api/storageservices/setting-timeouts-for-blob-service-operations.
            This value is not tracked or validated on the client. To configure client-side network timesouts
            see `here <https://github.com/Azure/azure-sdk-for-python/tree/main/sdk/storage/azure-storage-blob
            #other-client--per-operation-configuration>`__.
        :returns: boolean
        :rtype: bool
        """
        try:
            self._client.container.get_properties(timeout=timeout, **kwargs)
            return True
        except HttpResponseError as error:
            try:
                process_storage_error(error)
            except ResourceNotFoundError:
                return False

    @distributed_trace
    def set_container_metadata(
        self, metadata: Optional[Dict[str, str]] = None,
        *,
        lease: Optional[Union[BlobLeaseClient, str]] = None,
        if_modified_since: Optional[datetime] = None,
        if_unmodified_since: Optional[datetime] = None,
        etag: Optional[str] = None,
        match_condition: Optional["MatchConditions"] = None,
        timeout: Optional[int] = None,
        **kwargs: Any
    ) -> Dict[str, Union[str, datetime]]:
        """Sets one or more user-defined name-value pairs for the specified
        container. Each call to this operation replaces all existing metadata
        attached to the container. To remove all metadata from the container,
        call this operation with no metadata dict.

        :param metadata:
            A dict containing name-value pairs to associate with the container as
            metadata. Example: {'category':'test'}
        :type metadata: dict[str, str]
        :keyword lease:
            If specified, set_container_metadata only succeeds if the
            container's lease is active and matches this ID.
        :paramtype lease: ~azure.storage.blob.BlobLeaseClient or str
        :keyword ~datetime.datetime if_modified_since:
            A DateTime value. Azure expects the date value passed in to be UTC.
            If timezone is included, any non-UTC datetimes will be converted to UTC.
            If a date is passed in without timezone info, it is assumed to be UTC.
            Specify this header to perform the operation only
            if the resource has been modified since the specified time.
        :keyword ~datetime.datetime if_unmodified_since:
            A DateTime value. Azure expects the date value passed in to be UTC.
            If timezone is included, any non-UTC datetimes will be converted to UTC.
            If a date is passed in without timezone info, it is assumed to be UTC.
            Specify this header to perform the operation only if
            the resource has not been modified since the specified date/time.
        :keyword str etag:
            An ETag value, or the wildcard character (*). Used to check if the resource has changed,
            and act according to the condition specified by the `match_condition` parameter.
        :keyword int timeout:
            Sets the server-side timeout for the operation in seconds. For more details see
            https://learn.microsoft.com/rest/api/storageservices/setting-timeouts-for-blob-service-operations.
            This value is not tracked or validated on the client. To configure client-side network timesouts
            see `here <https://github.com/Azure/azure-sdk-for-python/tree/main/sdk/storage/azure-storage-blob
            #other-client--per-operation-configuration>`__.
        :returns: Container-updated property dict (Etag and last modified).
        :rtype: dict[str, str or datetime]

        .. admonition:: Example:

            .. literalinclude:: ../samples/blob_samples_containers.py
                :start-after: [START set_container_metadata]
                :end-before: [END set_container_metadata]
                :language: python
                :dedent: 12
                :caption: Setting metadata on the container.
        """
        options = _set_container_metadata_options(
            metadata,
            lease=lease,
            if_modified_since=if_modified_since,
            if_unmodified_since=if_unmodified_since,
            etag=etag,
            match_condition=match_condition,
            timeout=timeout,
            **kwargs
        )
        try:
            return self._client.container.set_metadata(**options)
        except HttpResponseError as error:
            process_storage_error(error)

    @distributed_trace
    def _get_blob_service_client(self) -> "BlobServiceClient":
        """Get a client to interact with the container's parent service account.

        Defaults to current container's credentials.

        :returns: A BlobServiceClient.
        :rtype: ~azure.storage.blob.BlobServiceClient

        .. admonition:: Example:

            .. literalinclude:: ../samples/blob_samples_service.py
                :start-after: [START get_blob_service_client_from_container_client]
                :end-before: [END get_blob_service_client_from_container_client]
                :language: python
                :dedent: 8
                :caption: Get blob service client from container object.
        """
        from ._blob_service_client import BlobServiceClient
        if not isinstance(self._pipeline._transport, TransportWrapper): # pylint: disable = protected-access
            _pipeline = Pipeline(
                transport=TransportWrapper(self._pipeline._transport), # pylint: disable = protected-access
                policies=self._pipeline._impl_policies # pylint: disable = protected-access
            )
        else:
            _pipeline = self._pipeline
        return BlobServiceClient(
            f"{self.scheme}://{self.primary_hostname}",
            credential=self._raw_credential, api_version=self.api_version, _configuration=self._config,
            _location_mode=self._location_mode, _hosts=self._hosts, require_encryption=self.require_encryption,
            encryption_version=self.encryption_version, key_encryption_key=self.key_encryption_key,
            key_resolver_function=self.key_resolver_function, _pipeline=_pipeline)

    @distributed_trace
    def get_container_access_policy(self, **kwargs: Any) -> Dict[str, Any]:
        """Gets the permissions for the specified container.
        The permissions indicate whether container data may be accessed publicly.

        :keyword lease:
            If specified, get_container_access_policy only succeeds if the
            container's lease is active and matches this ID.
        :paramtype lease: ~azure.storage.blob.BlobLeaseClient or str
        :keyword int timeout:
            Sets the server-side timeout for the operation in seconds. For more details see
            https://learn.microsoft.com/rest/api/storageservices/setting-timeouts-for-blob-service-operations.
            This value is not tracked or validated on the client. To configure client-side network timesouts
            see `here <https://github.com/Azure/azure-sdk-for-python/tree/main/sdk/storage/azure-storage-blob
            #other-client--per-operation-configuration>`__.
        :returns: Access policy information in a dict.
        :rtype: dict[str, Any]

        .. admonition:: Example:

            .. literalinclude:: ../samples/blob_samples_containers.py
                :start-after: [START get_container_access_policy]
                :end-before: [END get_container_access_policy]
                :language: python
                :dedent: 12
                :caption: Getting the access policy on the container.
        """
        lease = kwargs.pop('lease', None)
        access_conditions = get_access_conditions(lease)
        timeout = kwargs.pop('timeout', None)
        try:
            response, identifiers = self._client.container.get_access_policy(
                timeout=timeout,
                lease_access_conditions=access_conditions,
                cls=return_headers_and_deserialized,
                **kwargs)
        except HttpResponseError as error:
            process_storage_error(error)
        return {
            'public_access': response.get('blob_public_access'),
            'signed_identifiers': identifiers or []
        }

    @distributed_trace
    def set_container_access_policy(
        self, signed_identifiers: Dict[str, "AccessPolicy"],
        public_access: Optional[Union[str, "PublicAccess"]] = None,
        **kwargs: Any
    ) -> Dict[str, Union[str, datetime]]:
        """Sets the permissions for the specified container or stored access
        policies that may be used with Shared Access Signatures. The permissions
        indicate whether blobs in a container may be accessed publicly.

        :param signed_identifiers:
            A dictionary of access policies to associate with the container. The
            dictionary may contain up to 5 elements. An empty dictionary
            will clear the access policies set on the service.
        :type signed_identifiers: dict[str, ~azure.storage.blob.AccessPolicy]
        :param ~azure.storage.blob.PublicAccess public_access:
            Possible values include: 'container', 'blob'.
        :keyword lease:
            Required if the container has an active lease. Value can be a BlobLeaseClient object
            or the lease ID as a string.
        :paramtype lease: ~azure.storage.blob.BlobLeaseClient or str
        :keyword ~datetime.datetime if_modified_since:
            A datetime value. Azure expects the date value passed in to be UTC.
            If timezone is included, any non-UTC datetimes will be converted to UTC.
            If a date is passed in without timezone info, it is assumed to be UTC.
            Specify this header to perform the operation only
            if the resource has been modified since the specified date/time.
        :keyword ~datetime.datetime if_unmodified_since:
            A datetime value. Azure expects the date value passed in to be UTC.
            If timezone is included, any non-UTC datetimes will be converted to UTC.
            If a date is passed in without timezone info, it is assumed to be UTC.
            Specify this header to perform the operation only if
            the resource has not been modified since the specified date/time.
        :keyword int timeout:
            Sets the server-side timeout for the operation in seconds. For more details see
            https://learn.microsoft.com/rest/api/storageservices/setting-timeouts-for-blob-service-operations.
            This value is not tracked or validated on the client. To configure client-side network timesouts
            see `here <https://github.com/Azure/azure-sdk-for-python/tree/main/sdk/storage/azure-storage-blob
            #other-client--per-operation-configuration>`__.
        :returns: Container-updated property dict (Etag and last modified).
        :rtype: dict[str, str or ~datetime.datetime]

        .. admonition:: Example:

            .. literalinclude:: ../samples/blob_samples_containers.py
                :start-after: [START set_container_access_policy]
                :end-before: [END set_container_access_policy]
                :language: python
                :dedent: 12
                :caption: Setting access policy on the container.
        """
        if len(signed_identifiers) > 5:
            raise ValueError(
                'Too many access policies provided. The server does not support setting '
                'more than 5 access policies on a single resource.')
        identifiers = []
        for key, value in signed_identifiers.items():
            if value:
                value.start = serialize_iso(value.start)
                value.expiry = serialize_iso(value.expiry)
            identifiers.append(SignedIdentifier(id=key, access_policy=value)) # type: ignore
        signed_identifiers = identifiers # type: ignore
        lease = kwargs.pop('lease', None)
        mod_conditions = get_modify_conditions(kwargs)
        access_conditions = get_access_conditions(lease)
        timeout = kwargs.pop('timeout', None)
        try:
            return cast(Dict[str, Union[str, datetime]], self._client.container.set_access_policy(
                container_acl=signed_identifiers or None,
                timeout=timeout,
                access=public_access,
                lease_access_conditions=access_conditions,
                modified_access_conditions=mod_conditions,
                cls=return_response_headers,
                **kwargs))
        except HttpResponseError as error:
            process_storage_error(error)

    @distributed_trace
    def list_blobs(
        self, name_starts_with: Optional[str] = None,
        include: Optional[Union[str, List[str]]] = None,
        **kwargs: Any
    ) -> ItemPaged[BlobProperties]:
        """Returns a generator to list the blobs under the specified container.
        The generator will lazily follow the continuation tokens returned by
        the service.

        :param str name_starts_with:
            Filters the results to return only blobs whose names
            begin with the specified prefix.
        :param include:
            Specifies one or more additional datasets to include in the response.
            Options include: 'snapshots', 'metadata', 'uncommittedblobs', 'copy', 'deleted', 'deletedwithversions',
            'tags', 'versions', 'immutabilitypolicy', 'legalhold'.
        :type include: list[str] or str
        :keyword int timeout:
            Sets the server-side timeout for the operation in seconds. For more details see
            https://learn.microsoft.com/rest/api/storageservices/setting-timeouts-for-blob-service-operations.
            This value is not tracked or validated on the client. To configure client-side network timesouts
            see `here <https://github.com/Azure/azure-sdk-for-python/tree/main/sdk/storage/azure-storage-blob
            #other-client--per-operation-configuration>`__.
        :returns: An iterable (auto-paging) response of BlobProperties.
        :rtype: ~azure.core.paging.ItemPaged[~azure.storage.blob.BlobProperties]

        .. admonition:: Example:

            .. literalinclude:: ../samples/blob_samples_containers.py
                :start-after: [START list_blobs_in_container]
                :end-before: [END list_blobs_in_container]
                :language: python
                :dedent: 8
                :caption: List the blobs in the container.
        """
        if kwargs.pop('prefix', None):
            raise ValueError("Passing 'prefix' has no effect on filtering, " +
                             "please use the 'name_starts_with' parameter instead.")

        if include and not isinstance(include, list):
            include = [include]

        results_per_page = kwargs.pop('results_per_page', None)
        timeout = kwargs.pop('timeout', None)
        command = functools.partial(
            self._client.container.list_blob_flat_segment,
            include=include,
            timeout=timeout,
            **kwargs)
        return ItemPaged(
            command, prefix=name_starts_with, results_per_page=results_per_page, container=self.container_name,
            page_iterator_class=BlobPropertiesPaged)

    @distributed_trace
    def list_blob_names(self, **kwargs: Any) -> ItemPaged[str]:
        """Returns a generator to list the names of blobs under the specified container.
        The generator will lazily follow the continuation tokens returned by
        the service.

        Note that no additional properties or metadata will be returned when using this API.
        Additionally, this API does not have an option to include additional blobs such as snapshots,
        versions, soft-deleted blobs, etc. To get any of this data, use :func:`list_blobs()`.

        :keyword str name_starts_with:
            Filters the results to return only blobs whose names
            begin with the specified prefix.
        :keyword int timeout:
            Sets the server-side timeout for the operation in seconds. For more details see
            https://learn.microsoft.com/rest/api/storageservices/setting-timeouts-for-blob-service-operations.
            This value is not tracked or validated on the client. To configure client-side network timesouts
            see `here <https://github.com/Azure/azure-sdk-for-python/tree/main/sdk/storage/azure-storage-blob
            #other-client--per-operation-configuration>`__.
        :returns: An iterable (auto-paging) response of blob names as strings.
        :rtype: ~azure.core.paging.ItemPaged[str]
        """
        if kwargs.pop('prefix', None):
            raise ValueError("Passing 'prefix' has no effect on filtering, " +
                             "please use the 'name_starts_with' parameter instead.")

        name_starts_with = kwargs.pop('name_starts_with', None)
        results_per_page = kwargs.pop('results_per_page', None)
        timeout = kwargs.pop('timeout', None)

        # For listing only names we need to create a one-off generated client and
        # override its deserializer to prevent deserialization of the full response.
        client = self._build_generated_client()
        client.container._deserialize = IgnoreListBlobsDeserializer()  # pylint: disable=protected-access

        command = functools.partial(
            client.container.list_blob_flat_segment,
            timeout=timeout,
            **kwargs)
        return ItemPaged(
            command,
            prefix=name_starts_with,
            results_per_page=results_per_page,
            container=self.container_name,
            page_iterator_class=BlobNamesPaged)

    @distributed_trace
    def walk_blobs(
        self, name_starts_with: Optional[str] = None,
        include: Optional[Union[List[str], str]] = None,
        delimiter: str = "/",
        **kwargs: Any
    ) -> ItemPaged[BlobProperties]:
        """Returns a generator to list the blobs under the specified container.
        The generator will lazily follow the continuation tokens returned by
        the service. This operation will list blobs in accordance with a hierarchy,
        as delimited by the specified delimiter character.

        :param str name_starts_with:
            Filters the results to return only blobs whose names
            begin with the specified prefix.
        :param include:
            Specifies one or more additional datasets to include in the response.
            Options include: 'snapshots', 'metadata', 'uncommittedblobs', 'copy', 'deleted', 'deletedwithversions',
            'tags', 'versions', 'immutabilitypolicy', 'legalhold'.
        :type include: list[str] or str
        :param str delimiter:
            When the request includes this parameter, the operation returns a BlobPrefix
            element in the response body that acts as a placeholder for all blobs whose
            names begin with the same substring up to the appearance of the delimiter
            character. The delimiter may be a single character or a string.
        :keyword int timeout:
            Sets the server-side timeout for the operation in seconds. For more details see
            https://learn.microsoft.com/rest/api/storageservices/setting-timeouts-for-blob-service-operations.
            This value is not tracked or validated on the client. To configure client-side network timesouts
            see `here <https://github.com/Azure/azure-sdk-for-python/tree/main/sdk/storage/azure-storage-blob
            #other-client--per-operation-configuration>`__.
        :returns: An iterable (auto-paging) response of BlobProperties.
        :rtype: ~azure.core.paging.ItemPaged[~azure.storage.blob.BlobProperties]
        """
        if kwargs.pop('prefix', None):
            raise ValueError("Passing 'prefix' has no effect on filtering, " +
                             "please use the 'name_starts_with' parameter instead.")

        if include and not isinstance(include, list):
            include = [include]

        results_per_page = kwargs.pop('results_per_page', None)
        timeout = kwargs.pop('timeout', None)
        command = functools.partial(
            self._client.container.list_blob_hierarchy_segment,
            delimiter=delimiter,
            include=include,
            timeout=timeout,
            **kwargs)
        return BlobPrefix(
            command,
            prefix=name_starts_with,
            results_per_page=results_per_page,
            container=self.container_name,
            delimiter=delimiter)

    @distributed_trace
    def find_blobs_by_tags(
        self, filter_expression: str,
        **kwargs: Any
    ) -> ItemPaged[FilteredBlob]:
        """Returns a generator to list the blobs under the specified container whose tags
        match the given search expression.
        The generator will lazily follow the continuation tokens returned by
        the service.

        :param str filter_expression:
            The expression to find blobs whose tags matches the specified condition.
            eg. "\"yourtagname\"='firsttag' and \"yourtagname2\"='secondtag'"
        :keyword int results_per_page:
            The max result per page when paginating.
        :keyword int timeout:
            Sets the server-side timeout for the operation in seconds. For more details see
            https://learn.microsoft.com/rest/api/storageservices/setting-timeouts-for-blob-service-operations.
            This value is not tracked or validated on the client. To configure client-side network timesouts
            see `here <https://github.com/Azure/azure-sdk-for-python/tree/main/sdk/storage/azure-storage-blob
            #other-client--per-operation-configuration>`__.
        :returns: An iterable (auto-paging) response of FilteredBlob.
        :rtype: ~azure.core.paging.ItemPaged[~azure.storage.blob.BlobProperties]
        """
        results_per_page = kwargs.pop('results_per_page', None)
        timeout = kwargs.pop('timeout', None)
        command = functools.partial(
            self._client.container.filter_blobs,
            timeout=timeout,
            where=filter_expression,
            **kwargs)
        return ItemPaged(
            command, results_per_page=results_per_page, container=self.container_name,
            page_iterator_class=FilteredBlobPaged)

    @distributed_trace
    def upload_blob(
        self, name: str,
        data: Union[bytes, str, Iterable[AnyStr], IO[AnyStr]],
        blob_type: Union[str, BlobType] = BlobType.BLOCKBLOB,
        length: Optional[int] = None,
        metadata: Optional[Dict[str, str]] = None,
        **kwargs
    ) -> BlobClient:
        """Creates a new blob from a data source with automatic chunking.

        :param str name: The blob with which to interact.
        :param data: The blob data to upload.
        :type data: Union[bytes, str, Iterable[AnyStr], IO[AnyStr]]
        :param ~azure.storage.blob.BlobType blob_type: The type of the blob. This can be
            either BlockBlob, PageBlob or AppendBlob. The default value is BlockBlob.
        :param int length:
            Number of bytes to read from the stream. This is optional, but
            should be supplied for optimal performance.
        :param metadata:
            Name-value pairs associated with the blob as metadata.
        :type metadata: Dict[str, str]
        :keyword bool overwrite: Whether the blob to be uploaded should overwrite the current data.
            If True, upload_blob will overwrite the existing data. If set to False, the
            operation will fail with ResourceExistsError. The exception to the above is with Append
            blob types: if set to False and the data already exists, an error will not be raised
            and the data will be appended to the existing blob. If set overwrite=True, then the existing
            append blob will be deleted, and a new one created. Defaults to False.
        :keyword ~azure.storage.blob.ContentSettings content_settings:
            ContentSettings object used to set blob properties. Used to set content type, encoding,
            language, disposition, md5, and cache control.
        :keyword bool validate_content:
            If true, calculates an MD5 hash for each chunk of the blob. The storage
            service checks the hash of the content that has arrived with the hash
            that was sent. This is primarily valuable for detecting bitflips on
            the wire if using http instead of https, as https (the default), will
            already validate. Note that this MD5 hash is not stored with the
            blob. Also note that if enabled, the memory-efficient upload algorithm
            will not be used, because computing the MD5 hash requires buffering
            entire blocks, and doing so defeats the purpose of the memory-efficient algorithm.
        :keyword lease:
            Required if the container has an active lease. Value can be a BlobLeaseClient object
            or the lease ID as a string.
        :paramtype lease: ~azure.storage.blob.BlobLeaseClient or str
        :keyword ~datetime.datetime if_modified_since:
            A DateTime value. Azure expects the date value passed in to be UTC.
            If timezone is included, any non-UTC datetimes will be converted to UTC.
            If a date is passed in without timezone info, it is assumed to be UTC.
            Specify this header to perform the operation only
            if the resource has been modified since the specified time.
        :keyword ~datetime.datetime if_unmodified_since:
            A DateTime value. Azure expects the date value passed in to be UTC.
            If timezone is included, any non-UTC datetimes will be converted to UTC.
            If a date is passed in without timezone info, it is assumed to be UTC.
            Specify this header to perform the operation only if
            the resource has not been modified since the specified date/time.
        :keyword str etag:
            An ETag value, or the wildcard character (*). Used to check if the resource has changed,
            and act according to the condition specified by the `match_condition` parameter.
        :keyword ~azure.core.MatchConditions match_condition:
            The match condition to use upon the etag.
        :keyword str if_tags_match_condition:
            Specify a SQL where clause on blob tags to operate only on blob with a matching value.
            eg. ``\"\\\"tagname\\\"='my tag'\"``

            .. versionadded:: 12.4.0

        :keyword int timeout:
            Sets the server-side timeout for the operation in seconds. For more details see
            https://learn.microsoft.com/rest/api/storageservices/setting-timeouts-for-blob-service-operations.
            This value is not tracked or validated on the client. To configure client-side network timesouts
            see `here <https://github.com/Azure/azure-sdk-for-python/tree/main/sdk/storage/azure-storage-blob
            #other-client--per-operation-configuration>`__. This method may make multiple calls to the service and
            the timeout will apply to each call individually.
        :keyword ~azure.storage.blob.PremiumPageBlobTier premium_page_blob_tier:
            A page blob tier value to set the blob to. The tier correlates to the size of the
            blob and number of allowed IOPS. This is only applicable to page blobs on
            premium storage accounts.
        :keyword ~azure.storage.blob.StandardBlobTier standard_blob_tier:
            A standard blob tier value to set the blob to. For this version of the library,
            this is only applicable to block blobs on standard storage accounts.
        :keyword int maxsize_condition:
            Optional conditional header. The max length in bytes permitted for
            the append blob. If the Append Block operation would cause the blob
            to exceed that limit or if the blob size is already greater than the
            value specified in this header, the request will fail with
            MaxBlobSizeConditionNotMet error (HTTP status code 412 - Precondition Failed).
        :keyword int max_concurrency:
            Maximum number of parallel connections to use when the blob size exceeds
            64MB.
        :keyword ~azure.storage.blob.CustomerProvidedEncryptionKey cpk:
            Encrypts the data on the service-side with the given key.
            Use of customer-provided keys must be done over HTTPS.
            As the encryption key itself is provided in the request,
            a secure connection must be established to transfer the key.
        :keyword str encryption_scope:
            A predefined encryption scope used to encrypt the data on the service. An encryption
            scope can be created using the Management API and referenced here by name. If a default
            encryption scope has been defined at the container, this value will override it if the
            container-level scope is configured to allow overrides. Otherwise an error will be raised.

            .. versionadded:: 12.2.0

        :keyword str encoding:
            Defaults to UTF-8.
        :keyword progress_hook:
            A callback to track the progress of a long running upload. The signature is
            function(current: int, total: Optional[int]) where current is the number of bytes transferred
            so far, and total is the size of the blob or None if the size is unknown.
        :paramtype progress_hook: Callable[[int, Optional[int]], None]
        :returns: A BlobClient to interact with the newly uploaded blob.
        :rtype: ~azure.storage.blob.BlobClient

        .. admonition:: Example:

            .. literalinclude:: ../samples/blob_samples_containers.py
                :start-after: [START upload_blob_to_container]
                :end-before: [END upload_blob_to_container]
                :language: python
                :dedent: 8
                :caption: Upload blob to the container.
        """
        if isinstance(name, BlobProperties):
            warnings.warn(
                "The use of a 'BlobProperties' instance for param name is deprecated. " +
                "Please use 'BlobProperties.name' or any other str input type instead.",
                DeprecationWarning
            )
        blob = self.get_blob_client(name)
        kwargs.setdefault('merge_span', True)
        timeout = kwargs.pop('timeout', None)
        encoding = kwargs.pop('encoding', 'UTF-8')
        blob.upload_blob(
            data,
            blob_type=blob_type,
            length=length,
            metadata=metadata,
            timeout=timeout,
            encoding=encoding,
            **kwargs
        )
        return blob

    @distributed_trace
    def delete_blob(
        self, blob: str,
        delete_snapshots: Optional[str] = None,
        **kwargs: Any
    ) -> None:
        """Marks the specified blob or snapshot for deletion.

        The blob is later deleted during garbage collection.
        Note that in order to delete a blob, you must delete all of its
        snapshots. You can delete both at the same time with the delete_blob
        operation.

        If a delete retention policy is enabled for the service, then this operation soft deletes the blob or snapshot
        and retains the blob or snapshot for specified number of days.
        After specified number of days, blob's data is removed from the service during garbage collection.
        Soft deleted blob or snapshot is accessible through :func:`list_blobs()` specifying `include=["deleted"]`
        option. Soft-deleted blob or snapshot can be restored using :func:`~azure.storage.blob.BlobClient.undelete()`

        :param str blob: The blob with which to interact.
        :param str delete_snapshots:
            Required if the blob has associated snapshots. Values include:
             - "only": Deletes only the blobs snapshots.
             - "include": Deletes the blob along with all snapshots.
        :keyword str version_id:
            The version id parameter is an opaque DateTime
            value that, when present, specifies the version of the blob to delete.

            .. versionadded:: 12.4.0

            This keyword argument was introduced in API version '2019-12-12'.

        :keyword lease:
            Required if the blob has an active lease. Value can be a BlobLeaseClient object
            or the lease ID as a string.
        :paramtype lease: ~azure.storage.blob.BlobLeaseClient or str
        :keyword ~datetime.datetime if_modified_since:
            A DateTime value. Azure expects the date value passed in to be UTC.
            If timezone is included, any non-UTC datetimes will be converted to UTC.
            If a date is passed in without timezone info, it is assumed to be UTC.
            Specify this header to perform the operation only
            if the resource has been modified since the specified time.
        :keyword ~datetime.datetime if_unmodified_since:
            A DateTime value. Azure expects the date value passed in to be UTC.
            If timezone is included, any non-UTC datetimes will be converted to UTC.
            If a date is passed in without timezone info, it is assumed to be UTC.
            Specify this header to perform the operation only if
            the resource has not been modified since the specified date/time.
        :keyword str etag:
            An ETag value, or the wildcard character (*). Used to check if the resource has changed,
            and act according to the condition specified by the `match_condition` parameter.
        :keyword ~azure.core.MatchConditions match_condition:
            The match condition to use upon the etag.
        :keyword str if_tags_match_condition:
            Specify a SQL where clause on blob tags to operate only on blob with a matching value.
            eg. ``\"\\\"tagname\\\"='my tag'\"``

            .. versionadded:: 12.4.0

        :keyword int timeout:
            Sets the server-side timeout for the operation in seconds. For more details see
            https://learn.microsoft.com/rest/api/storageservices/setting-timeouts-for-blob-service-operations.
            This value is not tracked or validated on the client. To configure client-side network timesouts
            see `here <https://github.com/Azure/azure-sdk-for-python/tree/main/sdk/storage/azure-storage-blob
            #other-client--per-operation-configuration>`__.
        :rtype: None
        """
        if isinstance(blob, BlobProperties):
            warnings.warn(
                "The use of a 'BlobProperties' instance for param blob is deprecated. " +
                "Please use 'BlobProperties.name' or any other str input type instead.",
                DeprecationWarning
            )
        blob_client = self.get_blob_client(blob) # type: ignore
        kwargs.setdefault('merge_span', True)
        timeout = kwargs.pop('timeout', None)
        blob_client.delete_blob( # type: ignore
            delete_snapshots=delete_snapshots,
            timeout=timeout,
            **kwargs)

    @overload
    def download_blob(
        self, blob: str,
        offset: Optional[int] = None,
        length: Optional[int] = None,
        *,
        encoding: str,
        **kwargs: Any
    ) -> StorageStreamDownloader[str]:
        ...

    @overload
    def download_blob(
        self, blob: str,
        offset: Optional[int] = None,
        length: Optional[int] = None,
        *,
        encoding: None = None,
        **kwargs: Any
    ) -> StorageStreamDownloader[bytes]:
        ...

    @distributed_trace
    def download_blob(
        self, blob: str,
        offset: Optional[int] = None,
        length: Optional[int] = None,
        *,
        encoding: Union[str, None] = None,
        **kwargs: Any
    ) -> Union[StorageStreamDownloader[str], StorageStreamDownloader[bytes]]:
        """Downloads a blob to the StorageStreamDownloader. The readall() method must
        be used to read all the content or readinto() must be used to download the blob into
        a stream. Using chunks() returns an iterator which allows the user to iterate over the content in chunks.

        :param str blob: The blob with which to interact.
        :param int offset:
            Start of byte range to use for downloading a section of the blob.
            Must be set if length is provided.
        :param int length:
            Number of bytes to read from the stream. This is optional, but
            should be supplied for optimal performance.
        :keyword str version_id:
            The version id parameter is an opaque DateTime
            value that, when present, specifies the version of the blob to download.

            .. versionadded:: 12.4.0

            This keyword argument was introduced in API version '2019-12-12'.

        :keyword bool validate_content:
            If true, calculates an MD5 hash for each chunk of the blob. The storage
            service checks the hash of the content that has arrived with the hash
            that was sent. This is primarily valuable for detecting bitflips on
            the wire if using http instead of https, as https (the default), will
            already validate. Note that this MD5 hash is not stored with the
            blob. Also note that if enabled, the memory-efficient upload algorithm
            will not be used because computing the MD5 hash requires buffering
            entire blocks, and doing so defeats the purpose of the memory-efficient algorithm.
        :keyword lease:
            Required if the blob has an active lease. If specified, download_blob only
            succeeds if the blob's lease is active and matches this ID. Value can be a
            BlobLeaseClient object or the lease ID as a string.
        :paramtype lease: ~azure.storage.blob.BlobLeaseClient or str
        :keyword ~datetime.datetime if_modified_since:
            A DateTime value. Azure expects the date value passed in to be UTC.
            If timezone is included, any non-UTC datetimes will be converted to UTC.
            If a date is passed in without timezone info, it is assumed to be UTC.
            Specify this header to perform the operation only
            if the resource has been modified since the specified time.
        :keyword ~datetime.datetime if_unmodified_since:
            A DateTime value. Azure expects the date value passed in to be UTC.
            If timezone is included, any non-UTC datetimes will be converted to UTC.
            If a date is passed in without timezone info, it is assumed to be UTC.
            Specify this header to perform the operation only if
            the resource has not been modified since the specified date/time.
        :keyword str etag:
            An ETag value, or the wildcard character (*). Used to check if the resource has changed,
            and act according to the condition specified by the `match_condition` parameter.
        :keyword ~azure.core.MatchConditions match_condition:
            The match condition to use upon the etag.
        :keyword str if_tags_match_condition:
            Specify a SQL where clause on blob tags to operate only on blob with a matching value.
            eg. ``\"\\\"tagname\\\"='my tag'\"``

            .. versionadded:: 12.4.0

        :keyword ~azure.storage.blob.CustomerProvidedEncryptionKey cpk:
            Encrypts the data on the service-side with the given key.
            Use of customer-provided keys must be done over HTTPS.
            As the encryption key itself is provided in the request,
            a secure connection must be established to transfer the key.
        :keyword int max_concurrency:
            The number of parallel connections with which to download.
        :keyword str encoding:
            Encoding to decode the downloaded bytes. Default is None, i.e. no decoding.
        :keyword progress_hook:
            A callback to track the progress of a long running download. The signature is
            function(current: int, total: int) where current is the number of bytes transferred
            so far, and total is the total size of the download.
        :paramtype progress_hook: Callable[[int, int], None]
        :keyword int timeout:
            Sets the server-side timeout for the operation in seconds. For more details see
            https://learn.microsoft.com/rest/api/storageservices/setting-timeouts-for-blob-service-operations.
            This value is not tracked or validated on the client. To configure client-side network timesouts
            see `here <https://github.com/Azure/azure-sdk-for-python/tree/main/sdk/storage/azure-storage-blob
            #other-client--per-operation-configuration>`__. This method may make multiple calls to the service and
            the timeout will apply to each call individually.
            multiple calls to the Azure service and the timeout will apply to
            each call individually.
        :returns: A streaming object (StorageStreamDownloader)
        :rtype: ~azure.storage.blob.StorageStreamDownloader
        """
        if isinstance(blob, BlobProperties):
            warnings.warn(
                "The use of a 'BlobProperties' instance for param blob is deprecated. " +
                "Please use 'BlobProperties.name' or any other str input type instead.",
                DeprecationWarning
            )
        blob_client = self.get_blob_client(blob) # type: ignore
        kwargs.setdefault('merge_span', True)
        return blob_client.download_blob(
            offset=offset,
            length=length,
            encoding=encoding,
            **kwargs)

    @distributed_trace
    def delete_blobs(  # pylint: disable=delete-operation-wrong-return-type
        self, *blobs: Union[str, Dict[str, Any], BlobProperties],
        **kwargs: Any
    ) -> Iterator["HttpResponse"]:
        """Marks the specified blobs or snapshots for deletion.

        The blobs are later deleted during garbage collection.
        Note that in order to delete blobs, you must delete all of their
        snapshots. You can delete both at the same time with the delete_blobs operation.

        If a delete retention policy is enabled for the service, then this operation soft deletes the blobs or snapshots
        and retains the blobs or snapshots for specified number of days.
        After specified number of days, blobs' data is removed from the service during garbage collection.
        Soft deleted blobs or snapshots are accessible through :func:`list_blobs()` specifying `include=["deleted"]`
        Soft-deleted blobs or snapshots can be restored using :func:`~azure.storage.blob.BlobClient.undelete()`

        The maximum number of blobs that can be deleted in a single request is 256.

        :param blobs:
            The blobs to delete. This can be a single blob, or multiple values can
            be supplied, where each value is either the name of the blob (str) or BlobProperties.

            .. note::
                When the blob type is dict, here's a list of keys, value rules.

                blob name:
                    key: 'name', value type: str
                snapshot you want to delete:
                    key: 'snapshot', value type: str
                version id:
                    key: 'version_id', value type: str
                whether to delete snapshots when deleting blob:
                    key: 'delete_snapshots', value: 'include' or 'only'
                if the blob modified or not:
                    key: 'if_modified_since', 'if_unmodified_since', value type: datetime
                etag:
                    key: 'etag', value type: str
                match the etag or not:
                    key: 'match_condition', value type: MatchConditions
                tags match condition:
                    key: 'if_tags_match_condition', value type: str
                lease:
                    key: 'lease_id', value type: Union[str, LeaseClient]
                timeout for subrequest:
                    key: 'timeout', value type: int

        :type blobs: Union[str, Dict[str, Any], BlobProperties]
        :keyword str delete_snapshots:
            Required if a blob has associated snapshots. Values include:
             - "only": Deletes only the blobs snapshots.
             - "include": Deletes the blob along with all snapshots.
        :keyword ~datetime.datetime if_modified_since:
            A DateTime value. Azure expects the date value passed in to be UTC.
            If timezone is included, any non-UTC datetimes will be converted to UTC.
            If a date is passed in without timezone info, it is assumed to be UTC.
            Specify this header to perform the operation only
            if the resource has been modified since the specified time.
        :keyword ~datetime.datetime if_unmodified_since:
            A DateTime value. Azure expects the date value passed in to be UTC.
            If timezone is included, any non-UTC datetimes will be converted to UTC.
            If a date is passed in without timezone info, it is assumed to be UTC.
            Specify this header to perform the operation only if
            the resource has not been modified since the specified date/time.
        :keyword str if_tags_match_condition:
            Specify a SQL where clause on blob tags to operate only on blob with a matching value.
            eg. ``\"\\\"tagname\\\"='my tag'\"``

            .. versionadded:: 12.4.0

        :keyword bool raise_on_any_failure:
            This is a boolean param which defaults to True. When this is set, an exception
            is raised even if there is a single operation failure.
        :keyword int timeout:
            Sets the server-side timeout for the operation in seconds. For more details see
            https://learn.microsoft.com/rest/api/storageservices/setting-timeouts-for-blob-service-operations.
            This value is not tracked or validated on the client. To configure client-side network timesouts
            see `here <https://github.com/Azure/azure-sdk-for-python/tree/main/sdk/storage/azure-storage-blob
            #other-client--per-operation-configuration>`__.
        :return: An iterator of responses, one for each blob in order
        :rtype: Iterator[~azure.core.pipeline.transport.HttpResponse]

        .. admonition:: Example:

            .. literalinclude:: ../samples/blob_samples_common.py
                :start-after: [START delete_multiple_blobs]
                :end-before: [END delete_multiple_blobs]
                :language: python
                :dedent: 8
                :caption: Deleting multiple blobs.
        """
        if len(blobs) == 0:
            return iter([])
        if self._is_localhost:
            kwargs['url_prepend'] = self.account_name

        reqs, options = _generate_delete_blobs_options(
            self._query_str,
            self.container_name,
            self._client,
            *blobs,
            **kwargs
        )

        return self._batch_send(*reqs, **options)

    @distributed_trace
    def set_standard_blob_tier_blobs(
        self, standard_blob_tier: Optional[Union[str, "StandardBlobTier"]],
        *blobs: Union[str, Dict[str, Any], BlobProperties],
        **kwargs: Any
    ) -> Iterator["HttpResponse"]:
        """This operation sets the tier on block blobs.

        A block blob's tier determines Hot/Cool/Archive storage type.
        This operation does not update the blob's ETag.

        The maximum number of blobs that can be updated in a single request is 256.

        :param standard_blob_tier:
            Indicates the tier to be set on all blobs. Options include 'Hot', 'Cool',
            'Archive'. The hot tier is optimized for storing data that is accessed
            frequently. The cool storage tier is optimized for storing data that
            is infrequently accessed and stored for at least a month. The archive
            tier is optimized for storing data that is rarely accessed and stored
            for at least six months with flexible latency requirements.

            .. note::
                If you want to set different tier on different blobs please set this positional parameter to None.
                Then the blob tier on every BlobProperties will be taken.

        :type standard_blob_tier: str or ~azure.storage.blob.StandardBlobTier
        :param blobs:
            The blobs with which to interact. This can be a single blob, or multiple values can
            be supplied, where each value is either the name of the blob (str) or BlobProperties.

            .. note::
                When the blob type is dict, here's a list of keys, value rules.

                blob name:
                    key: 'name', value type: str
                standard blob tier:
                    key: 'blob_tier', value type: StandardBlobTier
                rehydrate priority:
                    key: 'rehydrate_priority', value type: RehydratePriority
                lease:
                    key: 'lease_id', value type: Union[str, LeaseClient]
                snapshot:
                    key: "snapshot", value type: str
                version id:
                    key: "version_id", value type: str
                tags match condition:
                    key: 'if_tags_match_condition', value type: str
                timeout for subrequest:
                    key: 'timeout', value type: int

        :type blobs: str or Dict[str, Any] or ~azure.storage.blob.BlobProperties
        :keyword ~azure.storage.blob.RehydratePriority rehydrate_priority:
            Indicates the priority with which to rehydrate an archived blob
        :keyword str if_tags_match_condition:
            Specify a SQL where clause on blob tags to operate only on blob with a matching value.
            eg. ``\"\\\"tagname\\\"='my tag'\"``

            .. versionadded:: 12.4.0

        :keyword int timeout:
            Sets the server-side timeout for the operation in seconds. For more details see
            https://learn.microsoft.com/rest/api/storageservices/setting-timeouts-for-blob-service-operations.
            This value is not tracked or validated on the client. To configure client-side network timesouts
            see `here <https://github.com/Azure/azure-sdk-for-python/tree/main/sdk/storage/azure-storage-blob
            #other-client--per-operation-configuration>`__.
        :keyword bool raise_on_any_failure:
            This is a boolean param which defaults to True. When this is set, an exception
            is raised even if there is a single operation failure.
        :return: An iterator of responses, one for each blob in order
        :rtype: Iterator[~azure.core.pipeline.transport.HttpResponse]
        """
        if self._is_localhost:
            kwargs['url_prepend'] = self.account_name
        reqs, options = _generate_set_tiers_options(
            self._query_str,
            self.container_name,
            standard_blob_tier,
            self._client,
            *blobs,
            **kwargs)

        return self._batch_send(*reqs, **options)

    @distributed_trace
    def set_premium_page_blob_tier_blobs(
        self, premium_page_blob_tier: Optional[Union[str, "PremiumPageBlobTier"]],
        *blobs: Union[str, Dict[str, Any], BlobProperties],
        **kwargs: Any
    ) -> Iterator["HttpResponse"]:
        """Sets the page blob tiers on all blobs. This API is only supported for page blobs on premium accounts.

        The maximum number of blobs that can be updated in a single request is 256.

        :param premium_page_blob_tier:
            A page blob tier value to set the blob to. The tier correlates to the size of the
            blob and number of allowed IOPS. This is only applicable to page blobs on
            premium storage accounts.

            .. note::
                If you want to set different tier on different blobs please set this positional parameter to None.
                Then the blob tier on every BlobProperties will be taken.

        :type premium_page_blob_tier: ~azure.storage.blob.PremiumPageBlobTier
        :param blobs:
            The blobs with which to interact. This can be a single blob, or multiple values can
            be supplied, where each value is either the name of the blob (str) or BlobProperties.

            .. note::
                When the blob type is dict, here's a list of keys, value rules.

                blob name:
                    key: 'name', value type: str
                premium blob tier:
                    key: 'blob_tier', value type: PremiumPageBlobTier
                lease:
                    key: 'lease_id', value type: Union[str, LeaseClient]
                timeout for subrequest:
                    key: 'timeout', value type: int

        :type blobs: str or Dict[str, Any] or ~azure.storage.blob.BlobProperties
        :keyword int timeout:
            Sets the server-side timeout for the operation in seconds. For more details see
            https://learn.microsoft.com/rest/api/storageservices/setting-timeouts-for-blob-service-operations.
            This value is not tracked or validated on the client. To configure client-side network timesouts
            see `here <https://github.com/Azure/azure-sdk-for-python/tree/main/sdk/storage/azure-storage-blob
            #other-client--per-operation-configuration>`__.
        :keyword bool raise_on_any_failure:
            This is a boolean param which defaults to True. When this is set, an exception
            is raised even if there is a single operation failure.
        :return: An iterator of responses, one for each blob in order
        :rtype: Iterator[~azure.core.pipeline.transport.HttpResponse]
        """
        if self._is_localhost:
            kwargs['url_prepend'] = self.account_name
        reqs, options = _generate_set_tiers_options(
            self._query_str,
            self.container_name,
            premium_page_blob_tier,
            self._client,
            *blobs,
            **kwargs)

        return self._batch_send(*reqs, **options)

    def get_blob_client(
        self, blob: str,
        snapshot: Optional[str] = None,
        *,
        version_id: Optional[str] = None
    ) -> BlobClient:
        """Get a client to interact with the specified blob.

        The blob need not already exist.

        :param str blob:
            The blob with which to interact.
        :param str snapshot:
            The optional blob snapshot on which to operate. This can be the snapshot ID string
            or the response returned from :func:`~BlobClient.create_snapshot()`.
        :keyword str version_id: The version id parameter is an opaque DateTime value that, when present,
            specifies the version of the blob to operate on.
        :returns: A BlobClient.
        :rtype: ~azure.storage.blob.BlobClient

        .. admonition:: Example:

            .. literalinclude:: ../samples/blob_samples_containers.py
                :start-after: [START get_blob_client]
                :end-before: [END get_blob_client]
                :language: python
                :dedent: 8
                :caption: Get the blob client.
        """
        if isinstance(blob, BlobProperties):
            warnings.warn(
                "The use of a 'BlobProperties' instance for param blob is deprecated. " +
                "Please use 'BlobProperties.name' or any other str input type instead.",
                DeprecationWarning
            )
            blob_name = blob.get('name')
        else:
            blob_name = blob
        _pipeline = Pipeline(
            transport=TransportWrapper(self._pipeline._transport), # pylint: disable = protected-access
            policies=self._pipeline._impl_policies # pylint: disable = protected-access
        )
        return BlobClient(
            self.url, container_name=self.container_name, blob_name=blob_name, snapshot=snapshot,
            credential=self.credential, api_version=self.api_version, _configuration=self._config,
            _pipeline=_pipeline, _location_mode=self._location_mode, _hosts=self._hosts,
            require_encryption=self.require_encryption, encryption_version=self.encryption_version,
            key_encryption_key=self.key_encryption_key, key_resolver_function=self.key_resolver_function,
            version_id=version_id)<|MERGE_RESOLUTION|>--- conflicted
+++ resolved
@@ -143,7 +143,6 @@
         credential: Optional[Union[str, Dict[str, str], "AzureNamedKeyCredential", "AzureSasCredential", "TokenCredential"]] = None,  # pylint: disable=line-too-long
         *,
         api_version: Optional[str] = None,
-<<<<<<< HEAD
         secondary_hostname: Optional[str] = None,
         audience: Optional[str] = None,
         max_block_size: int = 4 * 1024 * 1024,
@@ -153,9 +152,6 @@
         max_single_get_size: int = 32 * 1024 * 1024,
         min_large_block_upload_threshold: int = 4 * 1024 * 1024 + 1,
         use_byte_buffer: Optional[bool] = None,
-=======
-        # TODO
->>>>>>> 73dfa8d7
         **kwargs: Any
     ) -> None:
         parsed_url, sas_token = _parse_url(account_url=account_url, container_name=container_name)
@@ -164,7 +160,6 @@
         # This parameter is used for the hierarchy traversal. Give precedence to credential.
         self._raw_credential = credential if credential else sas_token
         self._query_str, credential = self._format_query_string(sas_token, credential)
-<<<<<<< HEAD
         super(ContainerClient, self).__init__(
             parsed_url,
             service='blob',
@@ -180,9 +175,8 @@
             use_byte_buffer=use_byte_buffer,
             **kwargs
         )
-=======
+        self._api_version = get_api_version(api_version)
         super(ContainerClient, self).__init__(parsed_url, service='blob', credential=credential, **kwargs)
->>>>>>> 73dfa8d7
         self._api_version = get_api_version(api_version)
         self._client = self._build_generated_client()
         self._configure_encryption(kwargs)
