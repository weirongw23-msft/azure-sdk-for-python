--- conflicted
+++ resolved
@@ -3659,7 +3659,6 @@
 
         return variables
 
-<<<<<<< HEAD
     @BlobPreparer()
     @recorded_by_proxy
     def test_delete_blob_access_tier_conditionals(self, **kwargs):
@@ -3697,7 +3696,7 @@
         assert resp is None
 
         return variables
-=======
+
     @pytest.mark.live_test_only
     @BlobPreparer()
     def test_download_blob_decompress(self, **kwargs):
@@ -3746,6 +3745,5 @@
 
         result = blob.download_blob(decompress=False).readall()
         assert result == compressed_data
->>>>>>> e549ce00
 
     # ------------------------------------------------------------------------------