--- conflicted
+++ resolved
@@ -1,14 +1,6 @@
 # Release History
 
 ## 12.17.0b1 (Unreleased)
-<<<<<<< HEAD
-
-### Features Added
-
-
-## 12.16.0 (Unreleased)
-=======
->>>>>>> 071ae036
 
 ### Features Added
 
