# -------------------------------------------------------------------------
# Copyright (c) Microsoft Corporation. All rights reserved.
# Licensed under the MIT License. See License.txt in the project root for
# license information.
# --------------------------------------------------------------------------
# pylint: disable=docstring-keyword-should-match-keyword-only

from datetime import datetime
from typing import (
    Any, AnyStr, AsyncIterable, cast, Dict, IO, Iterable, Optional, Union,
    TYPE_CHECKING
)
from urllib.parse import quote, unquote

from typing_extensions import Self

from azure.core.exceptions import HttpResponseError
from azure.core.tracing.decorator_async import distributed_trace_async
from .._data_lake_file_client_helpers import (
    _append_data_options,
    _flush_data_options,
    _upload_options,
)
from .._deserialize import deserialize_file_properties, process_storage_error
from .._models import FileProperties
from .._path_client_helpers import _parse_rename_path
from .._serialize import convert_datetime_to_rfc1123
from .._shared.base_client_async import parse_connection_str
from ..aio._upload_helper import upload_datalake_file
from ._download_async import StorageStreamDownloader
from ._path_client_async import PathClient

if TYPE_CHECKING:
    from azure.core.credentials import AzureNamedKeyCredential, AzureSasCredential
    from azure.core.credentials_async import AsyncTokenCredential
    from .._models import ContentSettings


class DataLakeFileClient(PathClient):
    """A client to interact with the DataLake file, even if the file may not yet exist.

    :param str account_url:
        The URI to the storage account.
    :param file_system_name:
        The file system for the directory or files.
    :type file_system_name: str
    :param file_path:
        The whole file path, so that to interact with a specific file.
        eg. "{directory}/{subdirectory}/{file}"
    :type file_path: str
    :param credential:
        The credentials with which to authenticate. This is optional if the
        account URL already has a SAS token. The value can be a SAS token string,
        an instance of a AzureSasCredential or AzureNamedKeyCredential from azure.core.credentials,
        an account shared access key, or an instance of a TokenCredentials class from azure.identity.
        If the resource URI already contains a SAS token, this will be ignored in favor of an explicit credential
        - except in the case of AzureSasCredential, where the conflicting SAS tokens will raise a ValueError.
        If using an instance of AzureNamedKeyCredential, "name" should be the storage account name, and "key"
        should be the storage account key.
    :type credential:
        ~azure.core.credentials.AzureNamedKeyCredential or
        ~azure.core.credentials.AzureSasCredential or
        ~azure.core.credentials_async.AsyncTokenCredential or
        str or Dict[str, str] or None
    :keyword str api_version:
        The Storage API version to use for requests. Default value is the most recent service version that is
        compatible with the current SDK. Setting to an older version may result in reduced feature compatibility.
    :keyword str audience: The audience to use when requesting tokens for Azure Active Directory
        authentication. Only has an effect when credential is of type AsyncTokenCredential. The value could be
        https://storage.azure.com/ (default) or https://<account>.blob.core.windows.net.

    .. admonition:: Example:

        .. literalinclude:: ../samples/datalake_samples_instantiate_client_async.py
            :start-after: [START instantiate_file_client_from_conn_str]
            :end-before: [END instantiate_file_client_from_conn_str]
            :language: python
            :dedent: 4
            :caption: Creating the DataLakeServiceClient from connection string.
    """

    url: str
    """The full endpoint URL to the file system, including SAS token if used."""
    primary_endpoint: str
    """The full primary endpoint URL."""
    primary_hostname: str
    """The hostname of the primary endpoint."""

    def __init__(
        self, account_url: str,
        file_system_name: str,
        file_path: str,
        credential: Optional[Union[str, Dict[str, str], "AzureNamedKeyCredential", "AzureSasCredential", "AsyncTokenCredential"]] = None,  # pylint: disable=line-too-long
        **kwargs: Any
    ) -> None:
        super(DataLakeFileClient, self).__init__(account_url, file_system_name, path_name=file_path,
                                                 credential=credential, **kwargs)

    @classmethod
    def from_connection_string(
        cls, conn_str: str,
        file_system_name: str,
        file_path: str,
        credential: Optional[Union[str, Dict[str, str], "AzureNamedKeyCredential", "AzureSasCredential", "AsyncTokenCredential"]] = None,  # pylint: disable=line-too-long
        **kwargs: Any
    ) -> Self:
        """
        Create DataLakeFileClient from a Connection String.

        :param str conn_str:
            A connection string to an Azure Storage account.
        :param file_system_name: The name of file system to interact with.
        :type file_system_name: str
        :param str file_path:
            The whole file path, so that to interact with a specific file.
            eg. "{directory}/{subdirectory}/{file}"
        :param credential:
            The credentials with which to authenticate. This is optional if the
            account URL already has a SAS token, or the connection string already has shared
            access key values. The value can be a SAS token string,
            an instance of a AzureSasCredential or AzureNamedKeyCredential from azure.core.credentials,
            an account shared access key, or an instance of a TokenCredentials class from azure.identity.
            Credentials provided here will take precedence over those in the connection string.
            If using an instance of AzureNamedKeyCredential, "name" should be the storage account name, and "key"
            should be the storage account key.
        :type credential:
            ~azure.core.credentials.AzureNamedKeyCredential or
            ~azure.core.credentials.AzureSasCredential or
            ~azure.core.credentials_async.AsyncTokenCredential or
            str or Dict[str, str] or None
        :keyword str audience: The audience to use when requesting tokens for Azure Active Directory
            authentication. Only has an effect when credential is of type AsyncTokenCredential. The value could be
            https://storage.azure.com/ (default) or https://<account>.blob.core.windows.net.
        :returns: A DataLakeFileClient.
        :rtype: ~azure.storage.filedatalake.aio.DataLakeFileClient
        """
        account_url, _, credential = parse_connection_str(conn_str, credential, 'dfs')
        return cls(
            account_url, file_system_name=file_system_name, file_path=file_path,
            credential=credential, **kwargs)

    @distributed_trace_async
    async def create_file(
        self, content_settings: Optional["ContentSettings"] = None,
        metadata: Optional[Dict[str, str]] = None,
        **kwargs: Any
    ) -> Dict[str, Union[str, datetime]]:
        """
        Create a new file.

        :param ~azure.storage.filedatalake.ContentSettings content_settings:
            ContentSettings object used to set path properties.
        :param metadata:
            Name-value pairs associated with the file as metadata.
        :type metadata: Optional[Dict[str, str]]
        :keyword lease:
            Required if the file has an active lease. Value can be a DataLakeLeaseClient object
            or the lease ID as a string.
        :paramtype lease: ~azure.storage.filedatalake.aio.DataLakeLeaseClient or str
        :keyword str umask:
            Optional and only valid if Hierarchical Namespace is enabled for the account.
            When creating a file or directory and the parent folder does not have a default ACL,
            the umask restricts the permissions of the file or directory to be created.
            The resulting permission is given by p & ^u, where p is the permission and u is the umask.
            For example, if p is 0777 and u is 0057, then the resulting permission is 0720.
            The default permission is 0777 for a directory and 0666 for a file. The default umask is 0027.
            The umask must be specified in 4-digit octal notation (e.g. 0766).
        :keyword str owner:
            The owner of the file or directory.
        :keyword str group:
            The owning group of the file or directory.
        :keyword str acl:
            Sets POSIX access control rights on files and directories. The value is a
            comma-separated list of access control entries. Each access control entry (ACE) consists of a
            scope, a type, a user or group identifier, and permissions in the format
            "[scope:][type]:[id]:[permissions]".
        :keyword str lease_id:
            Proposed lease ID, in a GUID string format. The DataLake service returns
            400 (Invalid request) if the proposed lease ID is not in the correct format.
        :keyword int lease_duration:
            Specifies the duration of the lease, in seconds, or negative one
            (-1) for a lease that never expires. A non-infinite lease can be
            between 15 and 60 seconds. A lease duration cannot be changed
            using renew or change.
        :keyword expires_on:
            The time to set the file to expiry.
            If the type of expires_on is an int, expiration time will be set
            as the number of milliseconds elapsed from creation time.
            If the type of expires_on is datetime, expiration time will be set
            absolute to the time provided. If no time zone info is provided, this
            will be interpreted as UTC.
        :paramtype expires_on: datetime or int
        :keyword str permissions:
            Optional and only valid if Hierarchical Namespace
            is enabled for the account. Sets POSIX access permissions for the file
            owner, the file owning group, and others. Each class may be granted
            read, write, or execute permission.  The sticky bit is also supported.
            Both symbolic (rwxrw-rw-) and 4-digit octal notation (e.g. 0766) are
            supported.
        :keyword ~datetime.datetime if_modified_since:
            A DateTime value. Azure expects the date value passed in to be UTC.
            If timezone is included, any non-UTC datetimes will be converted to UTC.
            If a date is passed in without timezone info, it is assumed to be UTC.
            Specify this header to perform the operation only
            if the resource has been modified since the specified time.
        :keyword ~datetime.datetime if_unmodified_since:
            A DateTime value. Azure expects the date value passed in to be UTC.
            If timezone is included, any non-UTC datetimes will be converted to UTC.
            If a date is passed in without timezone info, it is assumed to be UTC.
            Specify this header to perform the operation only if
            the resource has not been modified since the specified date/time.
        :keyword str etag:
            An ETag value, or the wildcard character (*). Used to check if the resource has changed,
            and act according to the condition specified by the `match_condition` parameter.
        :keyword ~azure.core.MatchConditions match_condition:
            The match condition to use upon the etag.
        :keyword ~azure.storage.filedatalake.CustomerProvidedEncryptionKey cpk:
            Encrypts the data on the service-side with the given key.
            Use of customer-provided keys must be done over HTTPS.
        :keyword int timeout:
            Sets the server-side timeout for the operation in seconds. For more details see
            https://learn.microsoft.com/rest/api/storageservices/setting-timeouts-for-blob-service-operations.
            This value is not tracked or validated on the client. To configure client-side network timesouts
            see `here <https://github.com/Azure/azure-sdk-for-python/tree/main/sdk/storage/azure-storage-file-datalake
            #other-client--per-operation-configuration>`_.
        :keyword str encryption_context:
            Specifies the encryption context to set on the file.
        :returns: A dictionary of response headers.
        :rtype: Dict[str, Any]

        .. admonition:: Example:

            .. literalinclude:: ../samples/datalake_samples_upload_download_async.py
                :start-after: [START create_file]
                :end-before: [END create_file]
                :language: python
                :dedent: 4
                :caption: Create file.
        """
        return await self._create('file', content_settings=content_settings, metadata=metadata, **kwargs)

    @distributed_trace_async
    async def exists(self, **kwargs: Any) -> bool:
        """
        Returns True if a file exists and returns False otherwise.

        :kwarg int timeout:
            Sets the server-side timeout for the operation in seconds. For more details see
            https://learn.microsoft.com/rest/api/storageservices/setting-timeouts-for-blob-service-operations.
            This value is not tracked or validated on the client. To configure client-side network timesouts
            see `here <https://github.com/Azure/azure-sdk-for-python/tree/main/sdk/storage/azure-storage-file-datalake
            #other-client--per-operation-configuration>`_.
        :returns: True if a file exists, False otherwise.
        :rtype: bool
        """
        return await self._exists(**kwargs)

    @distributed_trace_async
    async def delete_file(self, **kwargs: Any) -> Dict[str, Any]:
        """
        Marks the specified file for deletion.

        :keyword lease:
            Required if the file has an active lease. Value can be a LeaseClient object
            or the lease ID as a string.
        :paramtype lease: ~azure.storage.filedatalake.aio.DataLakeLeaseClient or str
        :keyword ~datetime.datetime if_modified_since:
            A DateTime value. Azure expects the date value passed in to be UTC.
            If timezone is included, any non-UTC datetimes will be converted to UTC.
            If a date is passed in without timezone info, it is assumed to be UTC.
            Specify this header to perform the operation only
            if the resource has been modified since the specified time.
        :keyword ~datetime.datetime if_unmodified_since:
            A DateTime value. Azure expects the date value passed in to be UTC.
            If timezone is included, any non-UTC datetimes will be converted to UTC.
            If a date is passed in without timezone info, it is assumed to be UTC.
            Specify this header to perform the operation only if
            the resource has not been modified since the specified date/time.
        :keyword str etag:
            An ETag value, or the wildcard character (*). Used to check if the resource has changed,
            and act according to the condition specified by the `match_condition` parameter.
        :keyword ~azure.core.MatchConditions match_condition:
            The match condition to use upon the etag.
        :keyword int timeout:
            Sets the server-side timeout for the operation in seconds. For more details see
            https://learn.microsoft.com/rest/api/storageservices/setting-timeouts-for-blob-service-operations.
            This value is not tracked or validated on the client. To configure client-side network timesouts
            see `here <https://github.com/Azure/azure-sdk-for-python/tree/main/sdk/storage/azure-storage-file-datalake
            #other-client--per-operation-configuration>`_.
        :returns: A dictionary of response headers.
        :rtype: Dict[str, Any]

        .. admonition:: Example:

            .. literalinclude:: ../samples/datalake_samples_upload_download_async.py
                :start-after: [START delete_file]
                :end-before: [END delete_file]
                :language: python
                :dedent: 4
                :caption: Delete file.
        """
        return await self._delete(**kwargs)

    @distributed_trace_async
    async def get_file_properties(self, **kwargs: Any) -> FileProperties:
        """Returns all user-defined metadata, standard HTTP properties, and
        system properties for the file. It does not return the content of the file.

        :keyword lease:
            Required if the directory or file has an active lease. Value can be a DataLakeLeaseClient object
            or the lease ID as a string.
        :paramtype lease: ~azure.storage.filedatalake.aio.DataLakeLeaseClient or str
        :keyword ~datetime.datetime if_modified_since:
            A DateTime value. Azure expects the date value passed in to be UTC.
            If timezone is included, any non-UTC datetimes will be converted to UTC.
            If a date is passed in without timezone info, it is assumed to be UTC.
            Specify this header to perform the operation only
            if the resource has been modified since the specified time.
        :keyword ~datetime.datetime if_unmodified_since:
            A DateTime value. Azure expects the date value passed in to be UTC.
            If timezone is included, any non-UTC datetimes will be converted to UTC.
            If a date is passed in without timezone info, it is assumed to be UTC.
            Specify this header to perform the operation only if
            the resource has not been modified since the specified date/time.
        :keyword str etag:
            An ETag value, or the wildcard character (*). Used to check if the resource has changed,
            and act according to the condition specified by the `match_condition` parameter.
        :keyword ~azure.core.MatchConditions match_condition:
            The match condition to use upon the etag.
        :keyword ~azure.storage.filedatalake.CustomerProvidedEncryptionKey cpk:
            Decrypts the data on the service-side with the given key.
            Use of customer-provided keys must be done over HTTPS.
            Required if the file was created with a customer-provided key.
        :keyword bool upn:
            If True, the user identity values returned in the x-ms-owner, x-ms-group,
            and x-ms-acl response headers will be transformed from Azure Active Directory Object IDs to User
            Principal Names in the owner, group, and acl fields of
            :class:`~azure.storage.filedatalake.FileProperties`. If False, the values will be returned
            as Azure Active Directory Object IDs. The default value is False. Note that group and application
            Object IDs are not translate because they do not have unique friendly names.
        :keyword int timeout:
            Sets the server-side timeout for the operation in seconds. For more details see
            https://learn.microsoft.com/rest/api/storageservices/setting-timeouts-for-blob-service-operations.
            This value is not tracked or validated on the client. To configure client-side network timesouts
            see `here <https://github.com/Azure/azure-sdk-for-python/tree/main/sdk/storage/azure-storage-file-datalake
            #other-client--per-operation-configuration>`_.
        :returns: All user-defined metadata, standard HTTP properties, and system properties for the file.
        :rtype: ~azure.storage.filedatalake.FileProperties

        .. admonition:: Example:

            .. literalinclude:: ../samples/datalake_samples_upload_download_async.py
                :start-after: [START get_file_properties]
                :end-before: [END get_file_properties]
                :language: python
                :dedent: 4
                :caption: Getting the properties for a file.
        """
        upn = kwargs.pop('upn', None)
        if upn:
            headers = kwargs.pop('headers', {})
            headers['x-ms-upn'] = str(upn)
            kwargs['headers'] = headers
        props = await self._get_path_properties(cls=deserialize_file_properties, **kwargs)
        return cast(FileProperties, props)

    @distributed_trace_async
    async def set_file_expiry(
        self, expiry_options: str,
        expires_on: Optional[Union[datetime, int]] = None,
        **kwargs: Any
    ) -> None:
        """Sets the time a file will expire and be deleted.

        :param str expiry_options:
            Required. Indicates mode of the expiry time.
            Possible values include: 'NeverExpire', 'RelativeToCreation', 'RelativeToNow', 'Absolute'
        :param datetime or int expires_on:
            The time to set the file to expiry.
            When expiry_options is RelativeTo*, expires_on should be an int in milliseconds
        :keyword int timeout:
            Sets the server-side timeout for the operation in seconds. For more details see
            https://learn.microsoft.com/rest/api/storageservices/setting-timeouts-for-blob-service-operations.
            This value is not tracked or validated on the client. To configure client-side network timesouts
            see `here <https://github.com/Azure/azure-sdk-for-python/tree/main/sdk/storage/azure-storage-file-datalake
            #other-client--per-operation-configuration>`_.
        :rtype: None
        """
        expiry_time = None
        if isinstance(expires_on, datetime):
            expiry_time = convert_datetime_to_rfc1123(expires_on)
        elif expires_on is not None:
            expiry_time = str(expires_on)
        await self._datalake_client_for_blob_operation.path.set_expiry(expiry_options, expires_on=expiry_time, **kwargs)

    @distributed_trace_async
    async def upload_data(
        self, data: Union[bytes, str, Iterable[AnyStr], AsyncIterable[AnyStr], IO[AnyStr]],
        length: Optional[int] = None,
        overwrite: Optional[bool] = False,
        **kwargs: Any
    ) -> Dict[str, Any]:
        """
        Upload data to a file.

        :param data: Content to be uploaded to file
        :type data: bytes, str, Iterable[AnyStr], AsyncIterable[AnyStr], or IO[AnyStr]
        :param int length: Size of the data in bytes.
        :param bool overwrite: to overwrite an existing file or not.
        :keyword ~azure.storage.filedatalake.ContentSettings content_settings:
            ContentSettings object used to set path properties.
        :keyword metadata:
            Name-value pairs associated with the blob as metadata.
        :paramtype metadata: Dict[str, str] or None
        :keyword ~azure.storage.filedatalake.DataLakeLeaseClient or str lease:
            Required if the blob has an active lease. Value can be a DataLakeLeaseClient object
            or the lease ID as a string.
        :keyword str umask: Optional and only valid if Hierarchical Namespace is enabled for the account.
            When creating a file or directory and the parent folder does not have a default ACL,
            the umask restricts the permissions of the file or directory to be created.
            The resulting permission is given by p & ^u, where p is the permission and u is the umask.
            For example, if p is 0777 and u is 0057, then the resulting permission is 0720.
            The default permission is 0777 for a directory and 0666 for a file. The default umask is 0027.
            The umask must be specified in 4-digit octal notation (e.g. 0766).
        :keyword str permissions: Optional and only valid if Hierarchical Namespace
         is enabled for the account. Sets POSIX access permissions for the file
         owner, the file owning group, and others. Each class may be granted
         read, write, or execute permission.  The sticky bit is also supported.
         Both symbolic (rwxrw-rw-) and 4-digit octal notation (e.g. 0766) are
         supported.
        :keyword ~datetime.datetime if_modified_since:
            A DateTime value. Azure expects the date value passed in to be UTC.
            If timezone is included, any non-UTC datetimes will be converted to UTC.
            If a date is passed in without timezone info, it is assumed to be UTC.
            Specify this header to perform the operation only
            if the resource has been modified since the specified time.
        :keyword ~datetime.datetime if_unmodified_since:
            A DateTime value. Azure expects the date value passed in to be UTC.
            If timezone is included, any non-UTC datetimes will be converted to UTC.
            If a date is passed in without timezone info, it is assumed to be UTC.
            Specify this header to perform the operation only if
            the resource has not been modified since the specified date/time.
        :keyword bool validate_content:
            If true, calculates an MD5 hash for each chunk of the file. The storage
            service checks the hash of the content that has arrived with the hash
            that was sent. This is primarily valuable for detecting bitflips on
            the wire if using http instead of https, as https (the default), will
            already validate. Note that this MD5 hash is not stored with the
            blob. Also note that if enabled, the memory-efficient upload algorithm
            will not be used because computing the MD5 hash requires buffering
            entire blocks, and doing so defeats the purpose of the memory-efficient algorithm.
        :keyword str etag:
            An ETag value, or the wildcard character (*). Used to check if the resource has changed,
            and act according to the condition specified by the `match_condition` parameter.
        :keyword ~azure.core.MatchConditions match_condition:
            The match condition to use upon the etag.
        :keyword ~azure.storage.filedatalake.CustomerProvidedEncryptionKey cpk:
            Encrypts the data on the service-side with the given key.
            Use of customer-provided keys must be done over HTTPS.
        :keyword int timeout:
            Sets the server-side timeout for the operation in seconds. For more details see
            https://learn.microsoft.com/rest/api/storageservices/setting-timeouts-for-blob-service-operations.
            This value is not tracked or validated on the client. To configure client-side network timesouts
            see `here <https://github.com/Azure/azure-sdk-for-python/tree/main/sdk/storage/azure-storage-file-datalake
            #other-client--per-operation-configuration>`_. This method may make multiple calls to the service and
            the timeout will apply to each call individually.
        :keyword int max_concurrency:
            Maximum number of parallel connections to use when transferring the file in chunks.
            This option does not affect the underlying connection pool, and may
            require a separate configuration of the connection pool.
        :keyword int chunk_size:
            The maximum chunk size for uploading a file in chunks.
            Defaults to 100*1024*1024, or 100MB.
        :keyword str encryption_context:
            Specifies the encryption context to set on the file.
<<<<<<< HEAD
        :keyword progress_hook:
            A callback to track the progress of a long-running upload. The signature is
            function(current: int, total: int) where current is the number of bytes transferred
            so far, and total is the total size of the download.
        :paramtype progress_hook: Callable[[int, Optional[int]], Awaitable[None]]
        :return: response dict (Etag and last modified).
        :rtype: dict[str, Any]
=======
        :return: A dictionary of response headers.
        :rtype: Dict[str, Any]
>>>>>>> 9ad050f1
        """
        options = _upload_options(
            data,
            self.scheme,
            self._config,
            self._client.path,
            length=length,
            overwrite=overwrite,
            **kwargs
        )
        return await upload_datalake_file(**options)

    @distributed_trace_async
    async def append_data(
        self, data: Union[bytes, str, Iterable[AnyStr], IO[AnyStr]],
        offset: int,
        length: Optional[int] = None,
        **kwargs: Any
    ) -> Dict[str, Any]:
        """Append data to the file.

        :param data: Content to be appended to file
        :type data: bytes, str, Iterable[AnyStr], or IO[AnyStr]
        :param int offset: start position of the data to be appended to.
        :param length: Size of the data in bytes.
        :type length: int or None
        :keyword bool flush:
            If true, will commit the data after it is appended.
        :keyword bool validate_content:
            If true, calculates an MD5 hash of the block content. The storage
            service checks the hash of the content that has arrived
            with the hash that was sent. This is primarily valuable for detecting
            bitflips on the wire if using http instead of https as https (the default)
            will already validate. Note that this MD5 hash is not stored with the
            file.
        :keyword lease_action:
            Used to perform lease operations along with appending data.

            "acquire" - Acquire a lease.
            "auto-renew" - Re-new an existing lease.
            "release" - Release the lease once the operation is complete. Requires `flush=True`.
            "acquire-release" - Acquire a lease and release it once the operations is complete. Requires `flush=True`.
        :paramtype lease_action: Literal["acquire", "auto-renew", "release", "acquire-release"]
        :keyword int lease_duration:
            Valid if `lease_action` is set to "acquire" or "acquire-release".

            Specifies the duration of the lease, in seconds, or negative one
            (-1) for a lease that never expires. A non-infinite lease can be
            between 15 and 60 seconds. A lease duration cannot be changed
            using renew or change. Default is -1 (infinite lease).
        :keyword lease:
            Required if the file has an active lease or if `lease_action` is set to "acquire" or "acquire-release".
            If the file has an existing lease, this will be used to access the file. If acquiring a new lease,
            this will be used as the new lease id.
            Value can be a DataLakeLeaseClient object or the lease ID as a string.
        :paramtype lease: ~azure.storage.filedatalake.DataLakeLeaseClient or str
        :keyword ~azure.storage.filedatalake.CustomerProvidedEncryptionKey cpk:
            Encrypts the data on the service-side with the given key.
            Use of customer-provided keys must be done over HTTPS.
        :returns: A dictionary of response headers.
        :rtype: Dict[str, Any]

        .. admonition:: Example:

            .. literalinclude:: ../samples/datalake_samples_upload_download_async.py
                :start-after: [START append_data]
                :end-before: [END append_data]
                :language: python
                :dedent: 4
                :caption: Append data to the file.
        """
        options = _append_data_options(
            data=data,
            offset=offset,
            scheme=self.scheme,
            length=length,
            **kwargs)
        try:
            return await self._client.path.append_data(**options)
        except HttpResponseError as error:
            process_storage_error(error)

    @distributed_trace_async
    async def flush_data(
        self, offset: int,
        retain_uncommitted_data: Optional[bool] = False,
        **kwargs: Any
    ) -> Dict[str, Any]:
        """ Commit the previous appended data.

        :param int offset: offset is equal to the length of the file after commit the
            previous appended data.
        :param bool retain_uncommitted_data: Valid only for flush operations.  If
            "true", uncommitted data is retained after the flush operation
            completes; otherwise, the uncommitted data is deleted after the flush
            operation.  The default is false.  Data at offsets less than the
            specified position are written to the file when flush succeeds, but
            this optional parameter allows data after the flush position to be
            retained for a future flush operation.
        :keyword ~azure.storage.filedatalake.ContentSettings content_settings:
            ContentSettings object used to set path properties.
        :keyword bool close: Azure Storage Events allow applications to receive
            notifications when files change. When Azure Storage Events are
            enabled, a file changed event is raised. This event has a property
            indicating whether this is the final change to distinguish the
            difference between an intermediate flush to a file stream and the
            final close of a file stream. The close query parameter is valid only
            when the action is "flush" and change notifications are enabled. If
            the value of close is "true" and the flush operation completes
            successfully, the service raises a file change notification with a
            property indicating that this is the final update (the file stream has
            been closed). If "false" a change notification is raised indicating
            the file has changed. The default is false. This query parameter is
            set to true by the Hadoop ABFS driver to indicate that the file stream
            has been closed."
        :keyword ~datetime.datetime if_modified_since:
            A DateTime value. Azure expects the date value passed in to be UTC.
            If timezone is included, any non-UTC datetimes will be converted to UTC.
            If a date is passed in without timezone info, it is assumed to be UTC.
            Specify this header to perform the operation only
            if the resource has been modified since the specified time.
        :keyword ~datetime.datetime if_unmodified_since:
            A DateTime value. Azure expects the date value passed in to be UTC.
            If timezone is included, any non-UTC datetimes will be converted to UTC.
            If a date is passed in without timezone info, it is assumed to be UTC.
            Specify this header to perform the operation only if
            the resource has not been modified since the specified date/time.
        :keyword str etag:
            An ETag value, or the wildcard character (*). Used to check if the resource has changed,
            and act according to the condition specified by the `match_condition` parameter.
        :keyword ~azure.core.MatchConditions match_condition:
            The match condition to use upon the etag.
        :keyword lease_action:
            Used to perform lease operations along with appending data.

            "acquire" - Acquire a lease.
            "auto-renew" - Re-new an existing lease.
            "release" - Release the lease once the operation is complete.
            "acquire-release" - Acquire a lease and release it once the operations is complete.
        :paramtype lease_action: Literal["acquire", "auto-renew", "release", "acquire-release"]
        :keyword int lease_duration:
            Valid if `lease_action` is set to "acquire" or "acquire-release".

            Specifies the duration of the lease, in seconds, or negative one
            (-1) for a lease that never expires. A non-infinite lease can be
            between 15 and 60 seconds. A lease duration cannot be changed
            using renew or change. Default is -1 (infinite lease).
        :keyword lease:
            Required if the file has an active lease or if `lease_action` is set to "acquire" or "acquire-release".
            If the file has an existing lease, this will be used to access the file. If acquiring a new lease,
            this will be used as the new lease id.
            Value can be a DataLakeLeaseClient object or the lease ID as a string.
        :paramtype lease: ~azure.storage.filedatalake.DataLakeLeaseClient or str
        :keyword ~azure.storage.filedatalake.CustomerProvidedEncryptionKey cpk:
            Encrypts the data on the service-side with the given key.
            Use of customer-provided keys must be done over HTTPS.
        :returns: A dictionary of response headers.
        :rtype: Dict[str, Any]

        .. admonition:: Example:

            .. literalinclude:: ../samples/datalake_samples_file_system_async.py
                :start-after: [START upload_file_to_file_system]
                :end-before: [END upload_file_to_file_system]
                :language: python
                :dedent: 12
                :caption: Commit the previous appended data.
        """
        options = _flush_data_options(
            offset,
            self.scheme,
            retain_uncommitted_data=retain_uncommitted_data,
            **kwargs
        )
        try:
            return await self._client.path.flush_data(**options)
        except HttpResponseError as error:
            process_storage_error(error)

    @distributed_trace_async
    async def download_file(
        self, offset: Optional[int] = None,
        length: Optional[int] = None,
        **kwargs: Any
    ) -> StorageStreamDownloader:
        """Downloads a file to the StorageStreamDownloader. The readall() method must
        be used to read all the content, or readinto() must be used to download the file into
        a stream. Using chunks() returns an async iterator which allows the user to iterate over the content in chunks.

        :param int offset:
            Start of byte range to use for downloading a section of the file.
            Must be set if length is provided.
        :param int length:
            Number of bytes to read from the stream. This is optional, but
            should be supplied for optimal performance.
        :keyword lease:
            If specified, download only succeeds if the file's lease is active
            and matches this ID. Required if the file has an active lease.
        :paramtype lease: ~azure.storage.filedatalake.aio.DataLakeLeaseClient or str
        :keyword ~datetime.datetime if_modified_since:
            A DateTime value. Azure expects the date value passed in to be UTC.
            If timezone is included, any non-UTC datetimes will be converted to UTC.
            If a date is passed in without timezone info, it is assumed to be UTC.
            Specify this header to perform the operation only
            if the resource has been modified since the specified time.
        :keyword ~datetime.datetime if_unmodified_since:
            A DateTime value. Azure expects the date value passed in to be UTC.
            If timezone is included, any non-UTC datetimes will be converted to UTC.
            If a date is passed in without timezone info, it is assumed to be UTC.
            Specify this header to perform the operation only if
            the resource has not been modified since the specified date/time.
        :keyword str etag:
            An ETag value, or the wildcard character (*). Used to check if the resource has changed,
            and act according to the condition specified by the `match_condition` parameter.
        :keyword ~azure.core.MatchConditions match_condition:
            The match condition to use upon the etag.
        :keyword ~azure.storage.filedatalake.CustomerProvidedEncryptionKey cpk:
            Decrypts the data on the service-side with the given key.
            Use of customer-provided keys must be done over HTTPS.
            Required if the file was created with a Customer-Provided Key.
        :keyword int max_concurrency:
            Maximum number of parallel connections to use when transferring the file in chunks.
            This option does not affect the underlying connection pool, and may
            require a separate configuration of the connection pool.
        :keyword progress_hook:
            A callback to track the progress of a long-running download. The signature is
            function(current: int, total: int) where current is the number of bytes transferred
            so far, and total is the total size of the download.
        :paramtype progress_hook: Callable[[int, Optional[int]], Awaitable[None]]
        :keyword int timeout:
            Sets the server-side timeout for the operation in seconds. For more details see
            https://learn.microsoft.com/rest/api/storageservices/setting-timeouts-for-blob-service-operations.
            This value is not tracked or validated on the client. To configure client-side network timesouts
            see `here <https://github.com/Azure/azure-sdk-for-python/tree/main/sdk/storage/azure-storage-file-datalake
            #other-client--per-operation-configuration>`_. This method may make multiple calls to the service and
            the timeout will apply to each call individually.
        :returns: A streaming object (StorageStreamDownloader).
        :rtype: ~azure.storage.filedatalake.aio.StorageStreamDownloader

        .. admonition:: Example:

            .. literalinclude:: ../samples/datalake_samples_upload_download_async.py
                :start-after: [START read_file]
                :end-before: [END read_file]
                :language: python
                :dedent: 4
                :caption: Return the downloaded data.
        """
        downloader = await self._blob_client.download_blob(offset=offset, length=length, **kwargs)
        return StorageStreamDownloader(downloader)

    @distributed_trace_async
    async def rename_file(self, new_name: str, **kwargs: Any) -> "DataLakeFileClient":
        """
        Rename the source file.

        :param str new_name: the new file name the user want to rename to.
            The value must have the following format: "{filesystem}/{directory}/{subdirectory}/{file}".
        :keyword ~azure.storage.filedatalake.ContentSettings content_settings:
            ContentSettings object used to set path properties.
        :keyword source_lease: A lease ID for the source path. If specified,
            the source path must have an active lease and the lease ID must match.
        :paramtype source_lease: ~azure.storage.filedatalake.aio.DataLakeLeaseClient or str
        :keyword lease:
            Required if the file/directory has an active lease. Value can be a LeaseClient object
            or the lease ID as a string.
        :paramtype lease: ~azure.storage.filedatalake.aio.DataLakeLeaseClient or str
        :keyword ~datetime.datetime if_modified_since:
            A DateTime value. Azure expects the date value passed in to be UTC.
            If timezone is included, any non-UTC datetimes will be converted to UTC.
            If a date is passed in without timezone info, it is assumed to be UTC.
            Specify this header to perform the operation only
            if the resource has been modified since the specified time.
        :keyword ~datetime.datetime if_unmodified_since:
            A DateTime value. Azure expects the date value passed in to be UTC.
            If timezone is included, any non-UTC datetimes will be converted to UTC.
            If a date is passed in without timezone info, it is assumed to be UTC.
            Specify this header to perform the operation only if
            the resource has not been modified since the specified date/time.
        :keyword str etag:
            An ETag value, or the wildcard character (*). Used to check if the resource has changed,
            and act according to the condition specified by the `match_condition` parameter.
        :keyword ~azure.core.MatchConditions match_condition:
            The match condition to use upon the etag.
        :keyword ~datetime.datetime source_if_modified_since:
            A DateTime value. Azure expects the date value passed in to be UTC.
            If timezone is included, any non-UTC datetimes will be converted to UTC.
            If a date is passed in without timezone info, it is assumed to be UTC.
            Specify this header to perform the operation only
            if the resource has been modified since the specified time.
        :keyword ~datetime.datetime source_if_unmodified_since:
            A DateTime value. Azure expects the date value passed in to be UTC.
            If timezone is included, any non-UTC datetimes will be converted to UTC.
            If a date is passed in without timezone info, it is assumed to be UTC.
            Specify this header to perform the operation only if
            the resource has not been modified since the specified date/time.
        :keyword str source_etag:
            The source ETag value, or the wildcard character (*). Used to check if the resource has changed,
            and act according to the condition specified by the `match_condition` parameter.
        :keyword ~azure.core.MatchConditions source_match_condition:
            The source match condition to use upon the etag.
        :keyword int timeout:
            Sets the server-side timeout for the operation in seconds. For more details see
            https://learn.microsoft.com/rest/api/storageservices/setting-timeouts-for-blob-service-operations.
            This value is not tracked or validated on the client. To configure client-side network timesouts
            see `here <https://github.com/Azure/azure-sdk-for-python/tree/main/sdk/storage/azure-storage-file-datalake
            #other-client--per-operation-configuration>`_.
        :return: The renamed file client.
        :rtype: DataLakeFileClient

        .. admonition:: Example:

            .. literalinclude:: ../samples/datalake_samples_upload_download_async.py
                :start-after: [START rename_file]
                :end-before: [END rename_file]
                :language: python
                :dedent: 4
                :caption: Rename the source file.
        """
        new_file_system, new_path, new_file_sas = _parse_rename_path(
            new_name, self.file_system_name, self._query_str, self._raw_credential)

        new_file_client = DataLakeFileClient(
            f"{self.scheme}://{self.primary_hostname}", new_file_system, file_path=new_path,
            credential=self._raw_credential or new_file_sas,
            _hosts=self._hosts, _configuration=self._config, _pipeline=self._pipeline,
            _location_mode=self._location_mode)
        await new_file_client._rename_path(  # pylint: disable=protected-access
            f'/{quote(unquote(self.file_system_name))}/{quote(unquote(self.path_name))}{self._query_str}', **kwargs)
        return new_file_client<|MERGE_RESOLUTION|>--- conflicted
+++ resolved
@@ -473,18 +473,13 @@
             Defaults to 100*1024*1024, or 100MB.
         :keyword str encryption_context:
             Specifies the encryption context to set on the file.
-<<<<<<< HEAD
         :keyword progress_hook:
             A callback to track the progress of a long-running upload. The signature is
             function(current: int, total: int) where current is the number of bytes transferred
             so far, and total is the total size of the download.
         :paramtype progress_hook: Callable[[int, Optional[int]], Awaitable[None]]
-        :return: response dict (Etag and last modified).
-        :rtype: dict[str, Any]
-=======
-        :return: A dictionary of response headers.
+        :returns: A dictionary of response headers.
         :rtype: Dict[str, Any]
->>>>>>> 9ad050f1
         """
         options = _upload_options(
             data,
