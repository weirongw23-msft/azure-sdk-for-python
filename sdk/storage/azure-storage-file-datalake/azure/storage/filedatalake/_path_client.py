# pylint: disable=too-many-lines
# -------------------------------------------------------------------------
# Copyright (c) Microsoft Corporation. All rights reserved.
# Licensed under the MIT License. See License.txt in the project root for
# license information.
# --------------------------------------------------------------------------
import re
from datetime import datetime
from typing import ( # pylint: disable=unused-import
    Any, Dict, Optional, Tuple, Union,
    TYPE_CHECKING
)
from urllib.parse import urlparse, quote

from azure.core.exceptions import AzureError, HttpResponseError
from azure.core.tracing.decorator import distributed_trace
from azure.storage.blob import BlobClient
from ._data_lake_lease import DataLakeLeaseClient
from ._deserialize import process_storage_error
from ._generated import AzureDataLakeStorageRESTAPI
from ._models import LocationMode, DirectoryProperties, AccessControlChangeResult, AccessControlChanges, \
    AccessControlChangeCounters, AccessControlChangeFailure
from ._serialize import (
    add_metadata_headers,
    compare_api_versions,
    convert_datetime_to_rfc1123,
    convert_dfs_url_to_blob_url,
    get_access_conditions,
    get_api_version,
    get_cpk_info,
    get_lease_id,
    get_mod_conditions,
    get_path_http_headers,
    get_source_mod_conditions,
)
from ._shared.base_client import StorageAccountHostsMixin, parse_query
from ._shared.response_handlers import return_response_headers, return_headers_and_deserialized

if TYPE_CHECKING:
    from azure.core.credentials import AzureNamedKeyCredential, AzureSasCredential, TokenCredential
    from ._models import ContentSettings, FileProperties


class PathClient(StorageAccountHostsMixin):
    """A base client for interacting with a DataLake file/directory, even if the file/directory may not
    yet exist.

    :param str account_url:
        The URI to the storage account.
    :param str file_system_name:
        The file system for the directory or files.
    :param str file_path:
        The whole file path, so that to interact with a specific file.
        eg. "{directory}/{subdirectory}/{file}"
    :param credential:
        The credentials with which to authenticate. This is optional if the
        account URL already has a SAS token. The value can be a SAS token string,
        an instance of a AzureSasCredential or AzureNamedKeyCredential from azure.core.credentials,
        an account shared access key, or an instance of a TokenCredentials class from azure.identity.
        If the resource URI already contains a SAS token, this will be ignored in favor of an explicit credential
        - except in the case of AzureSasCredential, where the conflicting SAS tokens will raise a ValueError.
        If using an instance of AzureNamedKeyCredential, "name" should be the storage account name, and "key"
        should be the storage account key.
    :keyword str api_version:
        The Storage API version to use for requests. Default value is the most recent service version that is
        compatible with the current SDK. Setting to an older version may result in reduced feature compatibility.
    :keyword str audience: The audience to use when requesting tokens for Azure Active Directory
        authentication. Only has an effect when credential is of type TokenCredential. The value could be
        https://storage.azure.com/ (default) or https://<account>.blob.core.windows.net.
    """
    def __init__(
            self, account_url: str,
            file_system_name: str,
            path_name: str,
            credential: Optional[Union[str, Dict[str, str], "AzureNamedKeyCredential", "AzureSasCredential", "TokenCredential"]] = None,  # pylint: disable=line-too-long
            **kwargs: Any
        ) -> None:
        try:
            if not account_url.lower().startswith('http'):
                account_url = "https://" + account_url
        except AttributeError as exc:
            raise ValueError("Account URL must be a string.") from exc
        parsed_url = urlparse(account_url.rstrip('/'))

        # remove the preceding/trailing delimiter from the path components
        file_system_name = file_system_name.strip('/')

        # the name of root directory is /
        if path_name != '/':
            path_name = path_name.strip('/')

        if not (file_system_name and path_name):
            raise ValueError("Please specify a file system name and file path.")
        if not parsed_url.netloc:
            raise ValueError(f"Invalid URL: {account_url}")

        blob_account_url = convert_dfs_url_to_blob_url(account_url)
        self._blob_account_url = blob_account_url

        datalake_hosts = kwargs.pop('_hosts', None)
        blob_hosts = None
        if datalake_hosts:
            blob_primary_account_url = convert_dfs_url_to_blob_url(datalake_hosts[LocationMode.PRIMARY])
            blob_hosts = {LocationMode.PRIMARY: blob_primary_account_url, LocationMode.SECONDARY: ""}
        self._blob_client = BlobClient(blob_account_url, file_system_name, path_name,
                                       credential=credential, _hosts=blob_hosts, **kwargs)

        _, sas_token = parse_query(parsed_url.query)
        self.file_system_name = file_system_name
        self.path_name = path_name

        self._query_str, self._raw_credential = self._format_query_string(sas_token, credential)

        super(PathClient, self).__init__(parsed_url, service='dfs', credential=self._raw_credential,
                                         _hosts=datalake_hosts, **kwargs)
        # ADLS doesn't support secondary endpoint, make sure it's empty
        self._hosts[LocationMode.SECONDARY] = ""
        api_version = get_api_version(kwargs)

        self._client = AzureDataLakeStorageRESTAPI(self.url, base_url=self.url, file_system=file_system_name,
                                                   path=path_name, pipeline=self._pipeline)
        self._client._config.version = api_version  # pylint: disable=protected-access

        self._datalake_client_for_blob_operation = AzureDataLakeStorageRESTAPI(
            self._blob_client.url,
            base_url=self._blob_client.url,
            file_system=file_system_name,
            path=path_name,
            pipeline=self._pipeline)
        self._datalake_client_for_blob_operation._config.version = api_version  # pylint: disable=protected-access

    def __exit__(self, *args):
        self._blob_client.close()
        self._datalake_client_for_blob_operation.close()
        super(PathClient, self).__exit__(*args)

    def close(self):
        # type: () -> None
        """ This method is to close the sockets opened by the client.
        It need not be used when using with a context manager.
        """
        self.__exit__()

    def _format_url(self, hostname):
        file_system_name = self.file_system_name
        if isinstance(file_system_name, str):
            file_system_name = file_system_name.encode('UTF-8')
        return (f"{self.scheme}://{hostname}/{quote(file_system_name)}/"
                f"{quote(self.path_name, safe='~')}{self._query_str}")

    def _create_path_options(self, resource_type,
                             content_settings=None,  # type: Optional[ContentSettings]
                             metadata=None,  # type: Optional[Dict[str, str]]
                             **kwargs):
        # type: (...) -> Dict[str, Any]
        access_conditions = get_access_conditions(kwargs.pop('lease', None))
        mod_conditions = get_mod_conditions(kwargs)

        path_http_headers = None
        if content_settings:
            path_http_headers = get_path_http_headers(content_settings)

        cpk_info = get_cpk_info(self.scheme, kwargs)

        expires_on = kwargs.pop('expires_on', None)
        if expires_on:
            try:
                expires_on = convert_datetime_to_rfc1123(expires_on)
                kwargs['expiry_options'] = 'Absolute'
            except AttributeError:
                expires_on = str(expires_on)
                kwargs['expiry_options'] = 'RelativeToNow'

        options = {
            'resource': resource_type,
            'properties': add_metadata_headers(metadata),
            'permissions': kwargs.pop('permissions', None),
            'umask': kwargs.pop('umask', None),
            'owner': kwargs.pop('owner', None),
            'group': kwargs.pop('group', None),
            'acl': kwargs.pop('acl', None),
            'proposed_lease_id': kwargs.pop('lease_id', None),
            'lease_duration': kwargs.pop('lease_duration', None),
            'expiry_options': kwargs.pop('expiry_options', None),
            'expires_on': expires_on,
            'path_http_headers': path_http_headers,
            'lease_access_conditions': access_conditions,
            'modified_access_conditions': mod_conditions,
            'cpk_info': cpk_info,
            'timeout': kwargs.pop('timeout', None),
            'encryption_context': kwargs.pop('encryption_context', None),
            'cls': return_response_headers}
        options.update(kwargs)
        return options

    def _create(self, resource_type, content_settings=None, metadata=None, **kwargs):
        # type: (...) -> Dict[str, Union[str, datetime]]
        """
        Create directory or file

        :param resource_type:
            Required for Create File and Create Directory.
            The value must be "file" or "directory". Possible values include:
            'directory', 'file'
        :type resource_type: str
        :param ~azure.storage.filedatalake.ContentSettings content_settings:
            ContentSettings object used to set path properties.
        :param metadata:
            Name-value pairs associated with the file/directory as metadata.
        :type metadata: dict(str, str)
        :keyword lease:
            Required if the file/directory has an active lease. Value can be a LeaseClient object
            or the lease ID as a string.
        :paramtype lease: ~azure.storage.filedatalake.DataLakeLeaseClient or str
        :keyword str umask:
            Optional and only valid if Hierarchical Namespace is enabled for the account.
            When creating a file or directory and the parent folder does not have a default ACL,
            the umask restricts the permissions of the file or directory to be created.
            The resulting permission is given by p & ^u, where p is the permission and u is the umask.
            For example, if p is 0777 and u is 0057, then the resulting permission is 0720.
            The default permission is 0777 for a directory and 0666 for a file. The default umask is 0027.
            The umask must be specified in 4-digit octal notation (e.g. 0766).
        :keyword str owner:
            The owner of the file or directory.
        :keyword str group:
            The owning group of the file or directory.
        :keyword str acl:
            Sets POSIX access control rights on files and directories. The value is a
            comma-separated list of access control entries. Each access control entry (ACE) consists of a
            scope, a type, a user or group identifier, and permissions in the format
            "[scope:][type]:[id]:[permissions]".
        :keyword str lease_id:
            Proposed lease ID, in a GUID string format. The DataLake service returns
            400 (Invalid request) if the proposed lease ID is not in the correct format.
        :keyword int lease_duration:
            Specifies the duration of the lease, in seconds, or negative one
            (-1) for a lease that never expires. A non-infinite lease can be
            between 15 and 60 seconds. A lease duration cannot be changed
            using renew or change.
        :keyword expires_on:
            The time to set the file to expiry.
            If the type of expires_on is an int, expiration time will be set
            as the number of milliseconds elapsed from creation time.
            If the type of expires_on is datetime, expiration time will be set
            absolute to the time provided. If no time zone info is provided, this
            will be interpreted as UTC.
        :paramtype expires_on: datetime or int
        :keyword permissions:
            Optional and only valid if Hierarchical Namespace
            is enabled for the account. Sets POSIX access permissions for the file
            owner, the file owning group, and others. Each class may be granted
            read, write, or execute permission.  The sticky bit is also supported.
            Both symbolic (rwxrw-rw-) and 4-digit octal notation (e.g. 0766) are
            supported.
        :type permissions: str
        :keyword ~datetime.datetime if_modified_since:
            A DateTime value. Azure expects the date value passed in to be UTC.
            If timezone is included, any non-UTC datetimes will be converted to UTC.
            If a date is passed in without timezone info, it is assumed to be UTC.
            Specify this header to perform the operation only
            if the resource has been modified since the specified time.
        :keyword ~datetime.datetime if_unmodified_since:
            A DateTime value. Azure expects the date value passed in to be UTC.
            If timezone is included, any non-UTC datetimes will be converted to UTC.
            If a date is passed in without timezone info, it is assumed to be UTC.
            Specify this header to perform the operation only if
            the resource has not been modified since the specified date/time.
        :keyword str etag:
            An ETag value, or the wildcard character (*). Used to check if the resource has changed,
            and act according to the condition specified by the `match_condition` parameter.
        :keyword ~azure.core.MatchConditions match_condition:
            The match condition to use upon the etag.
        :keyword ~azure.storage.filedatalake.CustomerProvidedEncryptionKey cpk:
            Encrypts the data on the service-side with the given key.
            Use of customer-provided keys must be done over HTTPS.
        :keyword int timeout:
            Sets the server-side timeout for the operation in seconds. For more details see
            https://learn.microsoft.com/rest/api/storageservices/setting-timeouts-for-blob-service-operations.
            This value is not tracked or validated on the client. To configure client-side network timesouts
            see `here <https://github.com/Azure/azure-sdk-for-python/tree/main/sdk/storage/azure-storage-file-datalake
            #other-client--per-operation-configuration>`_.
        :return: A dictionary of response headers.
        :keyword str encryption_context:
            Specifies the encryption context to set on the file.
        :rtype: dict[str, str] or dict[str, ~datetime.datetime]
        """
        lease_id = kwargs.get('lease_id', None)
        lease_duration = kwargs.get('lease_duration', None)
        if lease_id and not lease_duration:
            raise ValueError("Please specify a lease_id and a lease_duration.")
        if lease_duration and not lease_id:
            raise ValueError("Please specify a lease_id and a lease_duration.")
        options = self._create_path_options(
            resource_type,
            content_settings=content_settings,
            metadata=metadata,
            **kwargs)
        try:
            return self._client.path.create(**options)
        except HttpResponseError as error:
            process_storage_error(error)

    @staticmethod
    def _delete_path_options(paginated: Optional[bool], **kwargs) -> Dict[str, Any]:
        access_conditions = get_access_conditions(kwargs.pop('lease', None))
        mod_conditions = get_mod_conditions(kwargs)

        options = {
            'paginated': paginated,
            'lease_access_conditions': access_conditions,
            'modified_access_conditions': mod_conditions,
            'cls': return_response_headers,
            'timeout': kwargs.pop('timeout', None)}
        options.update(kwargs)
        return options

    def _delete(self, **kwargs):
        # type: (**Any) -> Dict[Union[datetime, str]]
        """
        Marks the specified path for deletion.

        :keyword lease:
            Required if the file/directory has an active lease. Value can be a LeaseClient object
            or the lease ID as a string.
        :type lease: ~azure.storage.filedatalake.DataLakeLeaseClient or str
        :keyword ~datetime.datetime if_modified_since:
            A DateTime value. Azure expects the date value passed in to be UTC.
            If timezone is included, any non-UTC datetimes will be converted to UTC.
            If a date is passed in without timezone info, it is assumed to be UTC.
            Specify this header to perform the operation only
            if the resource has been modified since the specified time.
        :keyword ~datetime.datetime if_unmodified_since:
            A DateTime value. Azure expects the date value passed in to be UTC.
            If timezone is included, any non-UTC datetimes will be converted to UTC.
            If a date is passed in without timezone info, it is assumed to be UTC.
            Specify this header to perform the operation only if
            the resource has not been modified since the specified date/time.
        :keyword str etag:
            An ETag value, or the wildcard character (*). Used to check if the resource has changed,
            and act according to the condition specified by the `match_condition` parameter.
        :keyword ~azure.core.MatchConditions match_condition:
            The match condition to use upon the etag.
        :keyword int timeout:
            Sets the server-side timeout for the operation in seconds. For more details see
            https://learn.microsoft.com/rest/api/storageservices/setting-timeouts-for-blob-service-operations.
            This value is not tracked or validated on the client. To configure client-side network timesouts
            see `here <https://github.com/Azure/azure-sdk-for-python/tree/main/sdk/storage/azure-storage-file-datalake
            #other-client--per-operation-configuration>`_.
        :returns: A dictionary containing information about the deleted path.
        :rtype: dict[str, Any]
        """
        # Perform paginated delete only if using OAuth, deleting a directory, and api version is 2023-08-03 or later
        # The pagination is only for ACL checks, the final request remains the atomic delete operation
        paginated = None
        if (compare_api_versions(self.api_version, '2023-08-03') >= 0 and
            hasattr(self.credential, 'get_token') and
            kwargs.get('recursive')):  # Directory delete will always specify recursive
            paginated = True

        options = self._delete_path_options(paginated, **kwargs)
        try:
            response_headers = self._client.path.delete(**options)
            # Loop until continuation token is None for paginated delete
            while response_headers['continuation']:
                response_headers = self._client.path.delete(
                    continuation=response_headers['continuation'],
                    **options)

            return response_headers
        except HttpResponseError as error:
            process_storage_error(error)

    @staticmethod
    def _set_access_control_options(owner=None, group=None, permissions=None, acl=None, **kwargs):
        # type: (...) -> Dict[str, Any]

        access_conditions = get_access_conditions(kwargs.pop('lease', None))
        mod_conditions = get_mod_conditions(kwargs)

        options = {
            'owner': owner,
            'group': group,
            'permissions': permissions,
            'acl': acl,
            'lease_access_conditions': access_conditions,
            'modified_access_conditions': mod_conditions,
            'timeout': kwargs.pop('timeout', None),
            'cls': return_response_headers}
        options.update(kwargs)
        return options

    @distributed_trace
    def set_access_control(self, owner=None,  # type: Optional[str]
                           group=None,  # type: Optional[str]
                           permissions=None,  # type: Optional[str]
                           acl=None,  # type: Optional[str]
                           **kwargs):
        # type: (...) -> dict[str, Union[str, datetime]]
        """
        Set the owner, group, permissions, or access control list for a path.

        :param owner:
            Optional. The owner of the file or directory.
        :type owner: str
        :param group:
            Optional. The owning group of the file or directory.
        :type group: str
        :param permissions:
            Optional and only valid if Hierarchical Namespace
            is enabled for the account. Sets POSIX access permissions for the file
            owner, the file owning group, and others. Each class may be granted
            read, write, or execute permission.  The sticky bit is also supported.
            Both symbolic (rwxrw-rw-) and 4-digit octal notation (e.g. 0766) are
            supported.
            permissions and acl are mutually exclusive.
        :type permissions: str
        :param acl:
            Sets POSIX access control rights on files and directories.
            The value is a comma-separated list of access control entries. Each
            access control entry (ACE) consists of a scope, a type, a user or
            group identifier, and permissions in the format
            "[scope:][type]:[id]:[permissions]".
            permissions and acl are mutually exclusive.
        :type acl: str
        :keyword lease:
            Required if the file/directory has an active lease. Value can be a LeaseClient object
            or the lease ID as a string.
        :paramtype lease: ~azure.storage.filedatalake.DataLakeLeaseClient or str
        :keyword ~datetime.datetime if_modified_since:
            A DateTime value. Azure expects the date value passed in to be UTC.
            If timezone is included, any non-UTC datetimes will be converted to UTC.
            If a date is passed in without timezone info, it is assumed to be UTC.
            Specify this header to perform the operation only
            if the resource has been modified since the specified time.
        :keyword ~datetime.datetime if_unmodified_since:
            A DateTime value. Azure expects the date value passed in to be UTC.
            If timezone is included, any non-UTC datetimes will be converted to UTC.
            If a date is passed in without timezone info, it is assumed to be UTC.
            Specify this header to perform the operation only if
            the resource has not been modified since the specified date/time.
        :keyword str etag:
            An ETag value, or the wildcard character (*). Used to check if the resource has changed,
            and act according to the condition specified by the `match_condition` parameter.
        :keyword ~azure.core.MatchConditions match_condition:
            The match condition to use upon the etag.
        :keyword int timeout:
            Sets the server-side timeout for the operation in seconds. For more details see
            https://learn.microsoft.com/rest/api/storageservices/setting-timeouts-for-blob-service-operations.
            This value is not tracked or validated on the client. To configure client-side network timesouts
            see `here <https://github.com/Azure/azure-sdk-for-python/tree/main/sdk/storage/azure-storage-file-datalake
            #other-client--per-operation-configuration>`_.
        :returns: response dict containing access control options (Etag and last modified).
        :rtype: dict[str, Union[str, ~datetime.datetime]]
        """
        if not any([owner, group, permissions, acl]):
            raise ValueError("At least one parameter should be set for set_access_control API")
        options = self._set_access_control_options(owner=owner, group=group, permissions=permissions, acl=acl, **kwargs)
        try:
            return self._client.path.set_access_control(**options)
        except HttpResponseError as error:
            process_storage_error(error)

    @staticmethod
    def _get_access_control_options(upn=None,  # type: Optional[bool]
                                    **kwargs):
        # type: (...) -> Dict[str, Any]

        access_conditions = get_access_conditions(kwargs.pop('lease', None))
        mod_conditions = get_mod_conditions(kwargs)

        options = {
            'action': 'getAccessControl',
            'upn': upn if upn else False,
            'lease_access_conditions': access_conditions,
            'modified_access_conditions': mod_conditions,
            'timeout': kwargs.pop('timeout', None),
            'cls': return_response_headers}
        options.update(kwargs)
        return options

    @distributed_trace
    def get_access_control(self, upn=None,  # type: Optional[bool]
                           **kwargs):
        # type: (...) -> Dict[str, Any]
        """
        :param upn: Optional.
            Valid only when Hierarchical Namespace is
            enabled for the account. If "true", the user identity values returned
            in the x-ms-owner, x-ms-group, and x-ms-acl response headers will be
            transformed from Azure Active Directory Object IDs to User Principal
            Names.  If "false", the values will be returned as Azure Active
            Directory Object IDs. The default value is false. Note that group and
            application Object IDs are not translated because they do not have
            unique friendly names.
        :type upn: bool
        :keyword lease:
            Required if the file/directory has an active lease. Value can be a LeaseClient object
            or the lease ID as a string.
        :paramtype lease: ~azure.storage.filedatalake.DataLakeLeaseClient or str
        :keyword ~datetime.datetime if_modified_since:
            A DateTime value. Azure expects the date value passed in to be UTC.
            If timezone is included, any non-UTC datetimes will be converted to UTC.
            If a date is passed in without timezone info, it is assumed to be UTC.
            Specify this header to perform the operation only
            if the resource has been modified since the specified time.
        :keyword ~datetime.datetime if_unmodified_since:
            A DateTime value. Azure expects the date value passed in to be UTC.
            If timezone is included, any non-UTC datetimes will be converted to UTC.
            If a date is passed in without timezone info, it is assumed to be UTC.
            Specify this header to perform the operation only if
            the resource has not been modified since the specified date/time.
        :keyword str etag:
            An ETag value, or the wildcard character (*). Used to check if the resource has changed,
            and act according to the condition specified by the `match_condition` parameter.
        :keyword ~azure.core.MatchConditions match_condition:
            The match condition to use upon the etag.
        :keyword int timeout:
            Sets the server-side timeout for the operation in seconds. For more details see
            https://learn.microsoft.com/rest/api/storageservices/setting-timeouts-for-blob-service-operations.
            This value is not tracked or validated on the client. To configure client-side network timesouts
            see `here <https://github.com/Azure/azure-sdk-for-python/tree/main/sdk/storage/azure-storage-file-datalake
            #other-client--per-operation-configuration>`_.
        :returns: response dict containing access control options with no modifications.
        :rtype: dict[str, Any]
        """
        options = self._get_access_control_options(upn=upn, **kwargs)
        try:
            return self._client.path.get_properties(**options)
        except HttpResponseError as error:
            process_storage_error(error)

    @staticmethod
    def _set_access_control_recursive_options(mode, acl, **kwargs):
        # type: (str, str, **Any) -> Dict[str, Any]

        options = {
            'mode': mode,
            'force_flag': kwargs.pop('continue_on_failure', None),
            'timeout': kwargs.pop('timeout', None),
            'continuation': kwargs.pop('continuation_token', None),
            'max_records': kwargs.pop('batch_size', None),
            'acl': acl,
            'cls': return_headers_and_deserialized}
        options.update(kwargs)
        return options

    @distributed_trace
    def set_access_control_recursive(self, acl, **kwargs):
        # type: (str, **Any) -> AccessControlChangeResult
        """
        Sets the Access Control on a path and sub-paths.

        :param acl:
            Sets POSIX access control rights on files and directories.
            The value is a comma-separated list of access control entries. Each
            access control entry (ACE) consists of a scope, a type, a user or
            group identifier, and permissions in the format
            "[scope:][type]:[id]:[permissions]".
        :type acl: str
        :keyword func(~azure.storage.filedatalake.AccessControlChanges) progress_hook:
            Callback where the caller can track progress of the operation
            as well as collect paths that failed to change Access Control.
        :keyword str continuation_token:
            Optional continuation token that can be used to resume previously stopped operation.
        :keyword int batch_size:
            Optional. If data set size exceeds batch size then operation will be split into multiple
            requests so that progress can be tracked. Batch size should be between 1 and 2000.
            The default when unspecified is 2000.
        :keyword int max_batches:
            Optional. Defines maximum number of batches that single change Access Control operation can execute.
            If maximum is reached before all sub-paths are processed,
            then continuation token can be used to resume operation.
            Empty value indicates that maximum number of batches in unbound and operation continues till end.
        :keyword bool continue_on_failure:
            If set to False, the operation will terminate quickly on encountering user errors (4XX).
            If True, the operation will ignore user errors and proceed with the operation on other sub-entities of
            the directory.
            Continuation token will only be returned when continue_on_failure is True in case of user errors.
            If not set the default value is False for this.
        :keyword int timeout:
            Sets the server-side timeout for the operation in seconds. For more details see
            https://learn.microsoft.com/rest/api/storageservices/setting-timeouts-for-blob-service-operations.
            This value is not tracked or validated on the client. To configure client-side network timesouts
            see `here <https://github.com/Azure/azure-sdk-for-python/tree/main/sdk/storage/azure-storage-file-datalake
            #other-client--per-operation-configuration>`_.
        :return: A summary of the recursive operations, including the count of successes and failures,
            as well as a continuation token in case the operation was terminated prematurely.
        :rtype: ~azure.storage.filedatalake.AccessControlChangeResult
        :raises ~azure.core.exceptions.AzureError:
            User can restart the operation using continuation_token field of AzureError if the token is available.
        """
        if not acl:
            raise ValueError("The Access Control List must be set for this operation")

        progress_hook = kwargs.pop('progress_hook', None)
        max_batches = kwargs.pop('max_batches', None)
        options = self._set_access_control_recursive_options(mode='set', acl=acl, **kwargs)
        return self._set_access_control_internal(options=options, progress_hook=progress_hook,
                                                 max_batches=max_batches)

    @distributed_trace
    def update_access_control_recursive(self, acl, **kwargs):
        # type: (str, **Any) -> AccessControlChangeResult
        """
        Modifies the Access Control on a path and sub-paths.

        :param acl:
            Modifies POSIX access control rights on files and directories.
            The value is a comma-separated list of access control entries. Each
            access control entry (ACE) consists of a scope, a type, a user or
            group identifier, and permissions in the format
            "[scope:][type]:[id]:[permissions]".
        :type acl: str
        :keyword func(~azure.storage.filedatalake.AccessControlChanges) progress_hook:
            Callback where the caller can track progress of the operation
            as well as collect paths that failed to change Access Control.
        :keyword str continuation_token:
            Optional continuation token that can be used to resume previously stopped operation.
        :keyword int batch_size:
            Optional. If data set size exceeds batch size then operation will be split into multiple
            requests so that progress can be tracked. Batch size should be between 1 and 2000.
            The default when unspecified is 2000.
        :keyword int max_batches:
            Optional. Defines maximum number of batches that single change Access Control operation can execute.
            If maximum is reached before all sub-paths are processed,
            then continuation token can be used to resume operation.
            Empty value indicates that maximum number of batches in unbound and operation continues till end.
        :keyword bool continue_on_failure:
            If set to False, the operation will terminate quickly on encountering user errors (4XX).
            If True, the operation will ignore user errors and proceed with the operation on other sub-entities of
            the directory.
            Continuation token will only be returned when continue_on_failure is True in case of user errors.
            If not set the default value is False for this.
        :keyword int timeout:
            Sets the server-side timeout for the operation in seconds. For more details see
            https://learn.microsoft.com/rest/api/storageservices/setting-timeouts-for-blob-service-operations.
            This value is not tracked or validated on the client. To configure client-side network timesouts
            see `here <https://github.com/Azure/azure-sdk-for-python/tree/main/sdk/storage/azure-storage-file-datalake
            #other-client--per-operation-configuration>`_.
        :return: A summary of the recursive operations, including the count of successes and failures,
            as well as a continuation token in case the operation was terminated prematurely.
        :rtype: ~azure.storage.filedatalake.AccessControlChangeResult
        :raises ~azure.core.exceptions.AzureError:
            User can restart the operation using continuation_token field of AzureError if the token is available.
        """
        if not acl:
            raise ValueError("The Access Control List must be set for this operation")

        progress_hook = kwargs.pop('progress_hook', None)
        max_batches = kwargs.pop('max_batches', None)
        options = self._set_access_control_recursive_options(mode='modify', acl=acl, **kwargs)
        return self._set_access_control_internal(options=options, progress_hook=progress_hook,
                                                 max_batches=max_batches)

    @distributed_trace
    def remove_access_control_recursive(self, acl, **kwargs):
        # type: (str, **Any) -> AccessControlChangeResult
        """
        Removes the Access Control on a path and sub-paths.

        :param acl:
            Removes POSIX access control rights on files and directories.
            The value is a comma-separated list of access control entries. Each
            access control entry (ACE) consists of a scope, a type, and a user or
            group identifier in the format "[scope:][type]:[id]".
        :type acl: str
        :keyword func(~azure.storage.filedatalake.AccessControlChanges) progress_hook:
            Callback where the caller can track progress of the operation
            as well as collect paths that failed to change Access Control.
        :keyword str continuation_token:
            Optional continuation token that can be used to resume previously stopped operation.
        :keyword int batch_size:
            Optional. If data set size exceeds batch size then operation will be split into multiple
            requests so that progress can be tracked. Batch size should be between 1 and 2000.
            The default when unspecified is 2000.
        :keyword int max_batches:
            Optional. Defines maximum number of batches that single change Access Control operation can execute.
            If maximum is reached before all sub-paths are processed then,
            continuation token can be used to resume operation.
            Empty value indicates that maximum number of batches in unbound and operation continues till end.
        :keyword bool continue_on_failure:
            If set to False, the operation will terminate quickly on encountering user errors (4XX).
            If True, the operation will ignore user errors and proceed with the operation on other sub-entities of
            the directory.
            Continuation token will only be returned when continue_on_failure is True in case of user errors.
            If not set the default value is False for this.
        :keyword int timeout:
            Sets the server-side timeout for the operation in seconds. For more details see
            https://learn.microsoft.com/rest/api/storageservices/setting-timeouts-for-blob-service-operations.
            This value is not tracked or validated on the client. To configure client-side network timesouts
            see `here <https://github.com/Azure/azure-sdk-for-python/tree/main/sdk/storage/azure-storage-file-datalake
            #other-client--per-operation-configuration>`_.
        :return: A summary of the recursive operations, including the count of successes and failures,
            as well as a continuation token in case the operation was terminated prematurely.
        :rtype: ~azure.storage.filedatalake.AccessControlChangeResult
        :raises ~azure.core.exceptions.AzureError:
            User can restart the operation using continuation_token field of AzureError if the token is available.
        """
        if not acl:
            raise ValueError("The Access Control List must be set for this operation")

        progress_hook = kwargs.pop('progress_hook', None)
        max_batches = kwargs.pop('max_batches', None)
        options = self._set_access_control_recursive_options(mode='remove', acl=acl, **kwargs)
        return self._set_access_control_internal(options=options, progress_hook=progress_hook,
                                                 max_batches=max_batches)

    def _set_access_control_internal(self, options, progress_hook, max_batches=None):
        try:
            continue_on_failure = options.get('force_flag')
            total_directories_successful = 0
            total_files_success = 0
            total_failure_count = 0
            batch_count = 0
            last_continuation_token = None
            current_continuation_token = None
            continue_operation = True
            while continue_operation:
                headers, resp = self._client.path.set_access_control_recursive(**options)

                # make a running tally so that we can report the final results
                total_directories_successful += resp.directories_successful
                total_files_success += resp.files_successful
                total_failure_count += resp.failure_count
                batch_count += 1
                current_continuation_token = headers['continuation']

                if current_continuation_token is not None:
                    last_continuation_token = current_continuation_token

                if progress_hook is not None:
                    progress_hook(AccessControlChanges(
                        batch_counters=AccessControlChangeCounters(
                            directories_successful=resp.directories_successful,
                            files_successful=resp.files_successful,
                            failure_count=resp.failure_count,
                        ),
                        aggregate_counters=AccessControlChangeCounters(
                            directories_successful=total_directories_successful,
                            files_successful=total_files_success,
                            failure_count=total_failure_count,
                        ),
                        batch_failures=[AccessControlChangeFailure(
                            name=failure.name,
                            is_directory=failure.type == 'DIRECTORY',
                            error_message=failure.error_message) for failure in resp.failed_entries],
                        continuation=last_continuation_token))

                # update the continuation token, if there are more operations that cannot be completed in a single call
                max_batches_satisfied = (max_batches is not None and batch_count == max_batches)
                continue_operation = bool(current_continuation_token) and not max_batches_satisfied
                options['continuation'] = current_continuation_token

            # currently the service stops on any failure, so we should send back the last continuation token
            # for the user to retry the failed updates
            # otherwise we should just return what the service gave us
            return AccessControlChangeResult(counters=AccessControlChangeCounters(
                directories_successful=total_directories_successful,
                files_successful=total_files_success,
                failure_count=total_failure_count),
                continuation=last_continuation_token
                if total_failure_count > 0 and not continue_on_failure else current_continuation_token)
        except HttpResponseError as error:
            error.continuation_token = last_continuation_token
            process_storage_error(error)
        except AzureError as error:
            error.continuation_token = last_continuation_token
            raise error

    def _parse_rename_path(self, new_name: str) -> Tuple[str, str, Optional[str]]:
        new_name = new_name.strip('/')
        new_file_system = new_name.split('/')[0]
        new_path = new_name[len(new_file_system):].strip('/')

        new_sas = None
        sas_split = new_path.split('?')
        # If there is a ?, there could be a SAS token
        if len(sas_split) > 0:
            # Check last element for SAS by looking for sv= and sig=
            potential_sas = sas_split[-1]
            if re.search(r'sv=\d{4}-\d{2}-\d{2}', potential_sas) and 'sig=' in potential_sas:
                new_sas = potential_sas
                # Remove SAS from new path
                new_path = new_path[:-(len(new_sas) + 1)]

        if not new_sas:
            if not self._raw_credential and new_file_system != self.file_system_name:
                raise ValueError("please provide the sas token for the new file")
            if not self._raw_credential and new_file_system == self.file_system_name:
                new_sas = self._query_str.strip('?')

        return new_file_system, new_path, new_sas

    def _rename_path_options(self,
                             rename_source,  # type: str
                             content_settings=None,  # type: Optional[ContentSettings]
                             metadata=None,  # type: Optional[Dict[str, str]]
                             **kwargs):
        # type: (...) -> Dict[str, Any]
        if metadata or kwargs.pop('permissions', None) or kwargs.pop('umask', None):
            raise ValueError("metadata, permissions, umask is not supported for this operation")

        access_conditions = get_access_conditions(kwargs.pop('lease', None))
        source_lease_id = get_lease_id(kwargs.pop('source_lease', None))
        mod_conditions = get_mod_conditions(kwargs)
        source_mod_conditions = get_source_mod_conditions(kwargs)

        path_http_headers = None
        if content_settings:
            path_http_headers = get_path_http_headers(content_settings)

        options = {
            'rename_source': rename_source,
            'path_http_headers': path_http_headers,
            'lease_access_conditions': access_conditions,
            'source_lease_id': source_lease_id,
            'modified_access_conditions': mod_conditions,
            'source_modified_access_conditions': source_mod_conditions,
            'timeout': kwargs.pop('timeout', None),
            'mode': 'legacy',
            'cls': return_response_headers}
        options.update(kwargs)
        return options

    def _rename_path(self, rename_source, **kwargs):
        # type: (str, **Any) -> Dict[str, Any]
        """
        Rename directory or file

        :param rename_source:
            The value must have the following format: "/{filesystem}/{path}".
        :type rename_source: str
        :keyword ~azure.storage.filedatalake.ContentSettings content_settings:
            ContentSettings object used to set path properties.
        :keyword source_lease:
            A lease ID for the source path. If specified,
            the source path must have an active lease and the lease ID must
            match.
        :paramtype source_lease: ~azure.storage.filedatalake.DataLakeLeaseClient or str
        :keyword lease:
            Required if the file/directory has an active lease. Value can be a LeaseClient object
            or the lease ID as a string.
        :paramtype lease: ~azure.storage.filedatalake.DataLakeLeaseClient or str
        :keyword ~datetime.datetime if_modified_since:
            A DateTime value. Azure expects the date value passed in to be UTC.
            If timezone is included, any non-UTC datetimes will be converted to UTC.
            If a date is passed in without timezone info, it is assumed to be UTC.
            Specify this header to perform the operation only
            if the resource has been modified since the specified time.
        :keyword ~datetime.datetime if_unmodified_since:
            A DateTime value. Azure expects the date value passed in to be UTC.
            If timezone is included, any non-UTC datetimes will be converted to UTC.
            If a date is passed in without timezone info, it is assumed to be UTC.
            Specify this header to perform the operation only if
            the resource has not been modified since the specified date/time.
        :keyword str etag:
            An ETag value, or the wildcard character (*). Used to check if the resource has changed,
            and act according to the condition specified by the `match_condition` parameter.
        :keyword ~azure.core.MatchConditions match_condition:
            The match condition to use upon the etag.
        :keyword ~datetime.datetime source_if_modified_since:
            A DateTime value. Azure expects the date value passed in to be UTC.
            If timezone is included, any non-UTC datetimes will be converted to UTC.
            If a date is passed in without timezone info, it is assumed to be UTC.
            Specify this header to perform the operation only
            if the resource has been modified since the specified time.
        :keyword ~datetime.datetime source_if_unmodified_since:
            A DateTime value. Azure expects the date value passed in to be UTC.
            If timezone is included, any non-UTC datetimes will be converted to UTC.
            If a date is passed in without timezone info, it is assumed to be UTC.
            Specify this header to perform the operation only if
            the resource has not been modified since the specified date/time.
        :keyword str source_etag:
            The source ETag value, or the wildcard character (*). Used to check if the resource has changed,
            and act according to the condition specified by the `match_condition` parameter.
        :keyword ~azure.core.MatchConditions source_match_condition:
            The source match condition to use upon the etag.
        :keyword int timeout:
            Sets the server-side timeout for the operation in seconds. For more details see
            https://learn.microsoft.com/rest/api/storageservices/setting-timeouts-for-blob-service-operations.
            This value is not tracked or validated on the client. To configure client-side network timesouts
            see `here <https://github.com/Azure/azure-sdk-for-python/tree/main/sdk/storage/azure-storage-file-datalake
            #other-client--per-operation-configuration>`_.
        :returns: response dict containing information about the renamed path.
        :rtype: dict[str, Any]
        """
        options = self._rename_path_options(
            rename_source,
            **kwargs)
        try:
            return self._client.path.create(**options)
        except HttpResponseError as error:
            process_storage_error(error)

    def _get_path_properties(self, **kwargs):
        # type: (**Any) -> Union[FileProperties, DirectoryProperties]
        """Returns all user-defined metadata, standard HTTP properties, and
        system properties for the file or directory. It does not return the content of the directory or file.

        :keyword lease:
            Required if the directory or file has an active lease. Value can be a DataLakeLeaseClient object
            or the lease ID as a string.
        :paramtype lease: ~azure.storage.filedatalake.DataLakeLeaseClient or str
        :keyword ~datetime.datetime if_modified_since:
            A DateTime value. Azure expects the date value passed in to be UTC.
            If timezone is included, any non-UTC datetimes will be converted to UTC.
            If a date is passed in without timezone info, it is assumed to be UTC.
            Specify this header to perform the operation only
            if the resource has been modified since the specified time.
        :keyword ~datetime.datetime if_unmodified_since:
            A DateTime value. Azure expects the date value passed in to be UTC.
            If timezone is included, any non-UTC datetimes will be converted to UTC.
            If a date is passed in without timezone info, it is assumed to be UTC.
            Specify this header to perform the operation only if
            the resource has not been modified since the specified date/time.
        :keyword str etag:
            An ETag value, or the wildcard character (*). Used to check if the resource has changed,
            and act according to the condition specified by the `match_condition` parameter.
        :keyword ~azure.core.MatchConditions match_condition:
            The match condition to use upon the etag.
        :keyword ~azure.storage.filedatalake.CustomerProvidedEncryptionKey cpk:
            Decrypts the data on the service-side with the given key.
            Use of customer-provided keys must be done over HTTPS.
            Required if the file/directory was created with a customer-provided key.
        :keyword bool upn:
            Optional. Valid only when Hierarchical Namespace is
            enabled for the account. If "True", the user identity values returned
            in the x-ms-owner, x-ms-group, and x-ms-acl response headers will be
            transformed from Azure Active Directory Object IDs to User Principal
            Names. If "False", the values will be returned as Azure Active
            Directory Object IDs. The default value is false. Note that group and
            application Object IDs are not translated because they do not have
            unique friendly names.
        :keyword int timeout:
            Sets the server-side timeout for the operation in seconds. For more details see
            https://learn.microsoft.com/rest/api/storageservices/setting-timeouts-for-blob-service-operations.
            This value is not tracked or validated on the client. To configure client-side network timesouts
            see `here <https://github.com/Azure/azure-sdk-for-python/tree/main/sdk/storage/azure-storage-file-datalake
            #other-client--per-operation-configuration>`_.
        :returns:
            Information including user-defined metadata, standard HTTP properties,
            and system properties for the file or directory.
        :rtype: DirectoryProperties or FileProperties

        .. admonition:: Example:

            .. literalinclude:: ../tests/test_blob_samples_common.py
                :start-after: [START get_blob_properties]
                :end-before: [END get_blob_properties]
                :language: python
                :dedent: 8
                :caption: Getting the properties for a file/directory.
        """
        upn = kwargs.pop('upn', None)
        if upn:
            headers = kwargs.pop('headers', {})
            headers['x-ms-upn'] = str(upn)
            kwargs['headers'] = headers
        path_properties = self._blob_client.get_blob_properties(**kwargs)
        return path_properties

    def _exists(self, **kwargs):
        # type: (**Any) -> bool
        """
        Returns True if a path exists and returns False otherwise.

        :keyword int timeout:
            Sets the server-side timeout for the operation in seconds. For more details see
            https://learn.microsoft.com/rest/api/storageservices/setting-timeouts-for-blob-service-operations.
            This value is not tracked or validated on the client. To configure client-side network timesouts
            see `here <https://github.com/Azure/azure-sdk-for-python/tree/main/sdk/storage/azure-storage-file-datalake
            #other-client--per-operation-configuration>`_.
        :returns: True if a path exists, False otherwise.
        :rtype: bool
        """
        return self._blob_client.exists(**kwargs)

    @distributed_trace
    def set_metadata(self, metadata,  # type: Dict[str, str]
                     **kwargs):
        # type: (...) -> Dict[str, Union[str, datetime]]
        """Sets one or more user-defined name-value pairs for the specified
        file system. Each call to this operation replaces all existing metadata
        attached to the file system. To remove all metadata from the file system,
        call this operation with no metadata dict.

        :param metadata:
            A dict containing name-value pairs to associate with the file system as
            metadata. Example: {'category':'test'}
        :type metadata: dict[str, str]
        :keyword lease:
            If specified, set_file_system_metadata only succeeds if the
            file system's lease is active and matches this ID.
        :paramtype lease: ~azure.storage.filedatalake.DataLakeLeaseClient or str
        :keyword ~datetime.datetime if_modified_since:
            A DateTime value. Azure expects the date value passed in to be UTC.
            If timezone is included, any non-UTC datetimes will be converted to UTC.
            If a date is passed in without timezone info, it is assumed to be UTC.
            Specify this header to perform the operation only
            if the resource has been modified since the specified time.
        :keyword ~datetime.datetime if_unmodified_since:
            A DateTime value. Azure expects the date value passed in to be UTC.
            If timezone is included, any non-UTC datetimes will be converted to UTC.
            If a date is passed in without timezone info, it is assumed to be UTC.
            Specify this header to perform the operation only if
            the resource has not been modified since the specified date/time.
        :keyword str etag:
            An ETag value, or the wildcard character (*). Used to check if the resource has changed,
            and act according to the condition specified by the `match_condition` parameter.
        :keyword ~azure.core.MatchConditions match_condition:
            The match condition to use upon the etag.
        :keyword ~azure.storage.filedatalake.CustomerProvidedEncryptionKey cpk:
            Encrypts the data on the service-side with the given key.
            Use of customer-provided keys must be done over HTTPS.
        :keyword int timeout:
            Sets the server-side timeout for the operation in seconds. For more details see
            https://learn.microsoft.com/rest/api/storageservices/setting-timeouts-for-blob-service-operations.
            This value is not tracked or validated on the client. To configure client-side network timesouts
            see `here <https://github.com/Azure/azure-sdk-for-python/tree/main/sdk/storage/azure-storage-file-datalake
            #other-client--per-operation-configuration>`_.
        :returns: file system-updated property dict (Etag and last modified).
<<<<<<< HEAD
        :rtype: dict[str, Union[str, ~datetime.datetime]]
=======
        :rtype: dict[str, str] or dict[str, ~datetime.datetime]
>>>>>>> 11fd092e
        """
        return self._blob_client.set_blob_metadata(metadata=metadata, **kwargs)

    @distributed_trace
    def set_http_headers(self, content_settings: Optional["ContentSettings"] = None, **kwargs):
        # type: (...) -> Dict[str, Any]
        """Sets system properties on the file or directory.

        If one property is set for the content_settings, all properties will be overridden.

        :param ~azure.storage.filedatalake.ContentSettings content_settings:
            ContentSettings object used to set file/directory properties.
        :keyword lease:
            If specified, set_file_system_metadata only succeeds if the
            file system's lease is active and matches this ID.
        :paramtype lease: ~azure.storage.filedatalake.DataLakeLeaseClient or str
        :keyword ~datetime.datetime if_modified_since:
            A DateTime value. Azure expects the date value passed in to be UTC.
            If timezone is included, any non-UTC datetimes will be converted to UTC.
            If a date is passed in without timezone info, it is assumed to be UTC.
            Specify this header to perform the operation only
            if the resource has been modified since the specified time.
        :keyword ~datetime.datetime if_unmodified_since:
            A DateTime value. Azure expects the date value passed in to be UTC.
            If timezone is included, any non-UTC datetimes will be converted to UTC.
            If a date is passed in without timezone info, it is assumed to be UTC.
            Specify this header to perform the operation only if
            the resource has not been modified since the specified date/time.
        :keyword str etag:
            An ETag value, or the wildcard character (*). Used to check if the resource has changed,
            and act according to the condition specified by the `match_condition` parameter.
        :keyword ~azure.core.MatchConditions match_condition:
            The match condition to use upon the etag.
        :keyword int timeout:
            Sets the server-side timeout for the operation in seconds. For more details see
            https://learn.microsoft.com/rest/api/storageservices/setting-timeouts-for-blob-service-operations.
            This value is not tracked or validated on the client. To configure client-side network timesouts
            see `here <https://github.com/Azure/azure-sdk-for-python/tree/main/sdk/storage/azure-storage-file-datalake
            #other-client--per-operation-configuration>`_.
        :returns: file/directory-updated property dict (Etag and last modified)
        :rtype: dict[str, Any]
        """
        return self._blob_client.set_http_headers(content_settings=content_settings, **kwargs)

    @distributed_trace
    def acquire_lease(self, lease_duration=-1,  # type: Optional[int]
                      lease_id=None,  # type: Optional[str]
                      **kwargs):
        # type: (...) -> DataLakeLeaseClient
        """
        Requests a new lease. If the file or directory does not have an active lease,
        the DataLake service creates a lease on the file/directory and returns a new
        lease ID.

        :param int lease_duration:
            Specifies the duration of the lease, in seconds, or negative one
            (-1) for a lease that never expires. A non-infinite lease can be
            between 15 and 60 seconds. A lease duration cannot be changed
            using renew or change. Default is -1 (infinite lease).
        :param str lease_id:
            Proposed lease ID, in a GUID string format. The DataLake service returns
            400 (Invalid request) if the proposed lease ID is not in the correct format.
        :keyword ~datetime.datetime if_modified_since:
            A DateTime value. Azure expects the date value passed in to be UTC.
            If timezone is included, any non-UTC datetimes will be converted to UTC.
            If a date is passed in without timezone info, it is assumed to be UTC.
            Specify this header to perform the operation only
            if the resource has been modified since the specified time.
        :keyword ~datetime.datetime if_unmodified_since:
            A DateTime value. Azure expects the date value passed in to be UTC.
            If timezone is included, any non-UTC datetimes will be converted to UTC.
            If a date is passed in without timezone info, it is assumed to be UTC.
            Specify this header to perform the operation only if
            the resource has not been modified since the specified date/time.
        :keyword str etag:
            An ETag value, or the wildcard character (*). Used to check if the resource has changed,
            and act according to the condition specified by the `match_condition` parameter.
        :keyword ~azure.core.MatchConditions match_condition:
            The match condition to use upon the etag.
        :keyword int timeout:
            Sets the server-side timeout for the operation in seconds. For more details see
            https://learn.microsoft.com/rest/api/storageservices/setting-timeouts-for-blob-service-operations.
            This value is not tracked or validated on the client. To configure client-side network timesouts
            see `here <https://github.com/Azure/azure-sdk-for-python/tree/main/sdk/storage/azure-storage-file-datalake
            #other-client--per-operation-configuration>`_.
        :returns: A DataLakeLeaseClient object, that can be run in a context manager.
        :rtype: ~azure.storage.filedatalake.DataLakeLeaseClient
        """
        lease = DataLakeLeaseClient(self, lease_id=lease_id)  # type: ignore
        lease.acquire(lease_duration=lease_duration, **kwargs)
        return lease<|MERGE_RESOLUTION|>--- conflicted
+++ resolved
@@ -395,7 +395,7 @@
                            permissions=None,  # type: Optional[str]
                            acl=None,  # type: Optional[str]
                            **kwargs):
-        # type: (...) -> dict[str, Union[str, datetime]]
+        # type: (...) -> Dict[str, Union[str, datetime]]
         """
         Set the owner, group, permissions, or access control list for a path.
 
@@ -1019,11 +1019,7 @@
             see `here <https://github.com/Azure/azure-sdk-for-python/tree/main/sdk/storage/azure-storage-file-datalake
             #other-client--per-operation-configuration>`_.
         :returns: file system-updated property dict (Etag and last modified).
-<<<<<<< HEAD
-        :rtype: dict[str, Union[str, ~datetime.datetime]]
-=======
         :rtype: dict[str, str] or dict[str, ~datetime.datetime]
->>>>>>> 11fd092e
         """
         return self._blob_client.set_blob_metadata(metadata=metadata, **kwargs)
 
