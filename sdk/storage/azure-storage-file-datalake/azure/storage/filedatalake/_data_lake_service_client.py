# -------------------------------------------------------------------------
# Copyright (c) Microsoft Corporation. All rights reserved.
# Licensed under the MIT License. See License.txt in the project root for
# license information.
# --------------------------------------------------------------------------
from typing import Any, Dict, Optional, Union, TYPE_CHECKING
from urllib.parse import urlparse

from typing_extensions import Self

from azure.core.paging import ItemPaged
from azure.core.pipeline import Pipeline
from azure.core.tracing.decorator import distributed_trace
from azure.storage.blob import BlobServiceClient
from ._shared.base_client import TransportWrapper, StorageAccountHostsMixin, parse_query, parse_connection_str
from ._deserialize import get_datalake_service_properties
from ._file_system_client import FileSystemClient
from ._data_lake_directory_client import DataLakeDirectoryClient
from ._data_lake_file_client import DataLakeFileClient
from ._models import UserDelegationKey, FileSystemPropertiesPaged, LocationMode
from ._serialize import convert_dfs_url_to_blob_url, get_api_version
from ._generated import AzureDataLakeStorageRESTAPI

if TYPE_CHECKING:
    from azure.core.credentials import AzureNamedKeyCredential, AzureSasCredential, TokenCredential


class DataLakeServiceClient(StorageAccountHostsMixin):
    """A client to interact with the DataLake Service at the account level.

    This client provides operations to retrieve and configure the account properties
    as well as list, create and delete file systems within the account.
    For operations relating to a specific file system, directory or file, clients for those entities
    can also be retrieved using the `get_client` functions.

    :ivar str url:
        The full endpoint URL to the datalake service endpoint.
    :ivar str primary_endpoint:
        The full primary endpoint URL.
    :ivar str primary_hostname:
        The hostname of the primary endpoint.
    :param str account_url:
        The URL to the DataLake storage account. Any other entities included
        in the URL path (e.g. file system or file) will be discarded. This URL can be optionally
        authenticated with a SAS token.
    :param credential:
        The credentials with which to authenticate. This is optional if the
        account URL already has a SAS token. The value can be a SAS token string,
        an instance of a AzureSasCredential or AzureNamedKeyCredential from azure.core.credentials,
        an account shared access key, or an instance of a TokenCredentials class from azure.identity.
        If the resource URI already contains a SAS token, this will be ignored in favor of an explicit credential
        - except in the case of AzureSasCredential, where the conflicting SAS tokens will raise a ValueError.
        If using an instance of AzureNamedKeyCredential, "name" should be the storage account name, and "key"
        should be the storage account key.
    :keyword str api_version:
        The Storage API version to use for requests. Default value is the most recent service version that is
        compatible with the current SDK. Setting to an older version may result in reduced feature compatibility.
    :keyword str audience: The audience to use when requesting tokens for Azure Active Directory
        authentication. Only has an effect when credential is of type TokenCredential. The value could be
        https://storage.azure.com/ (default) or https://<account>.blob.core.windows.net.


    .. admonition:: Example:

        .. literalinclude:: ../samples/datalake_samples_service.py
            :start-after: [START create_datalake_service_client]
            :end-before: [END create_datalake_service_client]
            :language: python
            :dedent: 8
            :caption: Creating the DataLakeServiceClient from connection string.

        .. literalinclude:: ../samples/datalake_samples_service.py
            :start-after: [START create_datalake_service_client_oauth]
            :end-before: [END create_datalake_service_client_oauth]
            :language: python
            :dedent: 8
            :caption: Creating the DataLakeServiceClient with Azure Identity credentials.
    """

    def __init__(
            self, account_url: str,
            credential: Optional[Union[str, Dict[str, str], "AzureNamedKeyCredential", "AzureSasCredential", "TokenCredential"]] = None,  # pylint: disable=line-too-long
            **kwargs: Any
        ) -> None:
        try:
            if not account_url.lower().startswith('http'):
                account_url = "https://" + account_url
        except AttributeError as exc:
            raise ValueError("Account URL must be a string.") from exc
        parsed_url = urlparse(account_url.rstrip('/'))
        if not parsed_url.netloc:
            raise ValueError(f"Invalid URL: {account_url}")

        blob_account_url = convert_dfs_url_to_blob_url(account_url)
        self._blob_account_url = blob_account_url
        self._blob_service_client = BlobServiceClient(blob_account_url, credential, **kwargs)
        self._blob_service_client._hosts[LocationMode.SECONDARY] = ""  #pylint: disable=protected-access

        _, sas_token = parse_query(parsed_url.query)
        self._query_str, self._raw_credential = self._format_query_string(sas_token, credential)

        super(DataLakeServiceClient, self).__init__(parsed_url, service='dfs',
                                                    credential=self._raw_credential, **kwargs)
        # ADLS doesn't support secondary endpoint, make sure it's empty
        self._hosts[LocationMode.SECONDARY] = ""

        self._client = AzureDataLakeStorageRESTAPI(self.url, base_url=self.url, pipeline=self._pipeline)
        self._client._config.version = get_api_version(kwargs)  #pylint: disable=protected-access

    def __enter__(self):
        self._blob_service_client.__enter__()
        return self

    def __exit__(self, *args):
        self._blob_service_client.close()
        super(DataLakeServiceClient, self).__exit__(*args)

    def close(self):
        # type: () -> None
        """ This method is to close the sockets opened by the client.
        It need not be used when using with a context manager.
        """
        self.__exit__()

    def _format_url(self, hostname):
        """Format the endpoint URL according to hostname.

        :param str hostname: The hostname for the endpoint URL.
        :returns: The formatted URL
        :rtype: str
        """
        formatted_url = f"{self.scheme}://{hostname}/{self._query_str}"
        return formatted_url

    @classmethod
    def from_connection_string(
            cls, conn_str: str,
            credential: Optional[Union[str, Dict[str, str], "AzureNamedKeyCredential", "AzureSasCredential", "TokenCredential"]] = None,  # pylint: disable=line-too-long
            **kwargs: Any
        ) -> Self:
        """
        Create DataLakeServiceClient from a Connection String.

        :param str conn_str:
            A connection string to an Azure Storage account.
        :param credential:
            The credentials with which to authenticate. This is optional if the
            account URL already has a SAS token, or the connection string already has shared
            access key values. The value can be a SAS token string,
            an instance of a AzureSasCredential from azure.core.credentials, an account shared access
            key, or an instance of a TokenCredentials class from azure.identity.
            Credentials provided here will take precedence over those in the connection string.
        :type credential:
<<<<<<< HEAD
            Optional[Union[str, dict[str, str], "AzureNamedKeyCredential", "AzureSasCredential", "TokenCredential"]]
=======
            ~azure.core.credentials.AzureNamedKeyCredential or
            ~azure.core.credentials.AzureSasCredential or
            ~azure.core.credentials.TokenCredential or
            str or dict[str, str] or None
>>>>>>> 11fd092e
        :keyword str audience: The audience to use when requesting tokens for Azure Active Directory
            authentication. Only has an effect when credential is of type TokenCredential. The value could be
            https://storage.azure.com/ (default) or https://<account>.blob.core.windows.net.
        :returns: A DataLakeServiceClient.
        :rtype: ~azure.storage.filedatalake.DataLakeServiceClient

        .. admonition:: Example:

            .. literalinclude:: ../samples/datalake_samples_file_system.py
                :start-after: [START create_data_lake_service_client_from_conn_str]
                :end-before: [END create_data_lake_service_client_from_conn_str]
                :language: python
                :dedent: 8
                :caption: Creating the DataLakeServiceClient from a connection string.
        """
        account_url, _, credential = parse_connection_str(conn_str, credential, 'dfs')
        return cls(account_url, credential=credential, **kwargs)

    @distributed_trace
    def get_user_delegation_key(self, key_start_time,  # type: datetime
                                key_expiry_time,  # type: datetime
                                **kwargs  # type: Any
                                ):
        # type: (...) -> UserDelegationKey
        """
        Obtain a user delegation key for the purpose of signing SAS tokens.
        A token credential must be present on the service object for this request to succeed.

        :param ~datetime.datetime key_start_time:
            A DateTime value. Indicates when the key becomes valid.
        :param ~datetime.datetime key_expiry_time:
            A DateTime value. Indicates when the key stops being valid.
        :keyword int timeout:
            Sets the server-side timeout for the operation in seconds. For more details see
            https://learn.microsoft.com/rest/api/storageservices/setting-timeouts-for-blob-service-operations.
            This value is not tracked or validated on the client. To configure client-side network timesouts
            see `here <https://github.com/Azure/azure-sdk-for-python/tree/main/sdk/storage/azure-storage-file-datalake
            #other-client--per-operation-configuration>`_.
        :return: The user delegation key.
        :rtype: ~azure.storage.filedatalake.UserDelegationKey

        .. admonition:: Example:

            .. literalinclude:: ../samples/datalake_samples_service.py
                :start-after: [START get_user_delegation_key]
                :end-before: [END get_user_delegation_key]
                :language: python
                :dedent: 8
                :caption: Get user delegation key from datalake service client.
        """
        delegation_key = self._blob_service_client.get_user_delegation_key(key_start_time=key_start_time,
                                                                           key_expiry_time=key_expiry_time,
                                                                           **kwargs)  # pylint: disable=protected-access
        return UserDelegationKey._from_generated(delegation_key)  # pylint: disable=protected-access

    @distributed_trace
    def list_file_systems(self, name_starts_with=None,  # type: Optional[str]
                          include_metadata=None,  # type: Optional[bool]
                          **kwargs):
        # type: (...) -> ItemPaged[FileSystemProperties]
        """Returns a generator to list the file systems under the specified account.

        The generator will lazily follow the continuation tokens returned by
        the service and stop when all file systems have been returned.

        :param str name_starts_with:
            Filters the results to return only file systems whose names
            begin with the specified prefix.
        :param bool include_metadata:
            Specifies that file system metadata be returned in the response.
            The default value is `False`.
        :keyword int results_per_page:
            The maximum number of file system names to retrieve per API
            call. If the request does not specify the server will return up to 5,000 items per page.
        :keyword int timeout:
            Sets the server-side timeout for the operation in seconds. For more details see
            https://learn.microsoft.com/rest/api/storageservices/setting-timeouts-for-blob-service-operations.
            This value is not tracked or validated on the client. To configure client-side network timesouts
            see `here <https://github.com/Azure/azure-sdk-for-python/tree/main/sdk/storage/azure-storage-file-datalake
            #other-client--per-operation-configuration>`_.
        :keyword bool include_deleted:
            Specifies that deleted file systems to be returned in the response. This is for file system restore enabled
            account. The default value is `False`.
            .. versionadded:: 12.3.0
        :keyword bool include_system:
            Flag specifying that system filesystems should be included.
            .. versionadded:: 12.6.0
        :returns: An iterable (auto-paging) of FileSystemProperties.
        :rtype: ~azure.core.paging.ItemPaged[~azure.storage.filedatalake.FileSystemProperties]

        .. admonition:: Example:

            .. literalinclude:: ../samples/datalake_samples_service.py
                :start-after: [START list_file_systems]
                :end-before: [END list_file_systems]
                :language: python
                :dedent: 8
                :caption: Listing the file systems in the datalake service.
        """
        item_paged = self._blob_service_client.list_containers(name_starts_with=name_starts_with,
                                                               include_metadata=include_metadata,
                                                               **kwargs)  # pylint: disable=protected-access
        item_paged._page_iterator_class = FileSystemPropertiesPaged  # pylint: disable=protected-access
        return item_paged

    @distributed_trace
    def create_file_system(self, file_system,  # type: Union[FileSystemProperties, str]
                           metadata=None,  # type: Optional[Dict[str, str]]
                           public_access=None,  # type: Optional[PublicAccess]
                           **kwargs):
        # type: (...) -> FileSystemClient
        """Creates a new file system under the specified account.

        If the file system with the same name already exists, a ResourceExistsError will
        be raised. This method returns a client with which to interact with the newly
        created file system.

        :param str file_system:
            The name of the file system to create.
        :param metadata:
            A dict with name-value pairs to associate with the
            file system as metadata. Example: `{'Category':'test'}`
        :type metadata: dict(str, str)
        :param public_access:
            Possible values include: file system, file.
        :type public_access: ~azure.storage.filedatalake.PublicAccess
        :keyword encryption_scope_options:
            Specifies the default encryption scope to set on the file system and use for
            all future writes.

            .. versionadded:: 12.9.0

        :paramtype encryption_scope_options: dict or ~azure.storage.filedatalake.EncryptionScopeOptions
        :keyword int timeout:
            Sets the server-side timeout for the operation in seconds. For more details see
            https://learn.microsoft.com/rest/api/storageservices/setting-timeouts-for-blob-service-operations.
            This value is not tracked or validated on the client. To configure client-side network timesouts
            see `here <https://github.com/Azure/azure-sdk-for-python/tree/main/sdk/storage/azure-storage-file-datalake
            #other-client--per-operation-configuration>`_.
        :returns: FileSystemClient under the specified account.
        :rtype: ~azure.storage.filedatalake.FileSystemClient

        .. admonition:: Example:

            .. literalinclude:: ../samples/datalake_samples_service.py
                :start-after: [START create_file_system_from_service_client]
                :end-before: [END create_file_system_from_service_client]
                :language: python
                :dedent: 8
                :caption: Creating a file system in the datalake service.
        """
        file_system_client = self.get_file_system_client(file_system)
        file_system_client.create_file_system(metadata=metadata, public_access=public_access, **kwargs)
        return file_system_client

    def _rename_file_system(self, name, new_name, **kwargs):
        # type: (str, str, **Any) -> FileSystemClient
        """Renames a filesystem.

        Operation is successful only if the source filesystem exists.

        :param str name:
            The name of the filesystem to rename.
        :param str new_name:
            The new filesystem name the user wants to rename to.
        :keyword lease:
            Specify this to perform only if the lease ID given
            matches the active lease ID of the source filesystem.
        :paramtype lease: ~azure.storage.filedatalake.DataLakeLeaseClient or str
        :keyword int timeout:
            Sets the server-side timeout for the operation in seconds. For more details see
            https://learn.microsoft.com/rest/api/storageservices/setting-timeouts-for-blob-service-operations.
            This value is not tracked or validated on the client. To configure client-side network timesouts
            see `here <https://github.com/Azure/azure-sdk-for-python/tree/main/sdk/storage/azure-storage-file-datalake
            #other-client--per-operation-configuration>`_.
        :returns: FileSystemClient with the newly specified name.
        :rtype: ~azure.storage.filedatalake.FileSystemClient
        """
        self._blob_service_client._rename_container(name, new_name, **kwargs)   # pylint: disable=protected-access
        renamed_file_system = self.get_file_system_client(new_name)
        return renamed_file_system

    @distributed_trace
    def undelete_file_system(self, name, deleted_version, **kwargs):
        # type: (str, str, **Any) -> FileSystemClient
        """Restores soft-deleted filesystem.

        Operation will only be successful if used within the specified number of days
        set in the delete retention policy.

        .. versionadded:: 12.3.0
            This operation was introduced in API version '2019-12-12'.

        :param str name:
            Specifies the name of the deleted filesystem to restore.
        :param str deleted_version:
            Specifies the version of the deleted filesystem to restore.
        :keyword int timeout:
            Sets the server-side timeout for the operation in seconds. For more details see
            https://learn.microsoft.com/rest/api/storageservices/setting-timeouts-for-blob-service-operations.
            This value is not tracked or validated on the client. To configure client-side network timesouts
            see `here <https://github.com/Azure/azure-sdk-for-python/tree/main/sdk/storage/azure-storage-file-datalake
            #other-client--per-operation-configuration>`_.
        :returns: The restored solft-deleted FileSystemClient.
        :rtype: ~azure.storage.filedatalake.FileSystemClient
        """
        new_name = kwargs.pop('new_name', None)
        file_system = self.get_file_system_client(new_name or name)
        self._blob_service_client.undelete_container(
            name, deleted_version, new_name=new_name, **kwargs)  # pylint: disable=protected-access
        return file_system

    @distributed_trace
    def delete_file_system(self, file_system,  # type: Union[FileSystemProperties, str]
                           **kwargs):
        # type: (...) -> FileSystemClient
        """Marks the specified file system for deletion.

        The file system and any files contained within it are later deleted during garbage collection.
        If the file system is not found, a ResourceNotFoundError will be raised.

        :param file_system:
            The file system to delete. This can either be the name of the file system,
            or an instance of FileSystemProperties.
        :type file_system: str or ~azure.storage.filedatalake.FileSystemProperties
        :keyword lease:
            If specified, delete_file_system only succeeds if the
            file system's lease is active and matches this ID.
            Required if the file system has an active lease.
        :paramtype lease: ~azure.storage.filedatalake.DataLakeLeaseClient or str
        :keyword ~datetime.datetime if_modified_since:
            A DateTime value. Azure expects the date value passed in to be UTC.
            If timezone is included, any non-UTC datetimes will be converted to UTC.
            If a date is passed in without timezone info, it is assumed to be UTC.
            Specify this header to perform the operation only
            if the resource has been modified since the specified time.
        :keyword ~datetime.datetime if_unmodified_since:
            A DateTime value. Azure expects the date value passed in to be UTC.
            If timezone is included, any non-UTC datetimes will be converted to UTC.
            If a date is passed in without timezone info, it is assumed to be UTC.
            Specify this header to perform the operation only if
            the resource has not been modified since the specified date/time.
        :keyword str etag:
            An ETag value, or the wildcard character (*). Used to check if the resource has changed,
            and act according to the condition specified by the `match_condition` parameter.
        :keyword ~azure.core.MatchConditions match_condition:
            The match condition to use upon the etag.
        :keyword int timeout:
            Sets the server-side timeout for the operation in seconds. For more details see
            https://learn.microsoft.com/rest/api/storageservices/setting-timeouts-for-blob-service-operations.
            This value is not tracked or validated on the client. To configure client-side network timesouts
            see `here <https://github.com/Azure/azure-sdk-for-python/tree/main/sdk/storage/azure-storage-file-datalake
            #other-client--per-operation-configuration>`_.
        :returns: FileSystemClient after marking the specified file system for deletion.
        :rtype: ~azure.storage.filedatalake.FileSystemClient

        .. admonition:: Example:

            .. literalinclude:: ../samples/datalake_samples_service.py
                :start-after: [START delete_file_system_from_service_client]
                :end-before: [END delete_file_system_from_service_client]
                :language: python
                :dedent: 8
                :caption: Deleting a file system in the datalake service.
        """
        file_system_client = self.get_file_system_client(file_system)
        file_system_client.delete_file_system(**kwargs)
        return file_system_client

    def get_file_system_client(self, file_system  # type: Union[FileSystemProperties, str]
                               ):
        # type: (...) -> FileSystemClient
        """Get a client to interact with the specified file system.

        The file system need not already exist.

        :param file_system:
            The file system. This can either be the name of the file system,
            or an instance of FileSystemProperties.
        :type file_system: str or ~azure.storage.filedatalake.FileSystemProperties
        :returns: A FileSystemClient.
        :rtype: ~azure.storage.filedatalake.FileSystemClient

        .. admonition:: Example:

            .. literalinclude:: ../samples/datalake_samples_file_system.py
                :start-after: [START create_file_system_client_from_service]
                :end-before: [END create_file_system_client_from_service]
                :language: python
                :dedent: 8
                :caption: Getting the file system client to interact with a specific file system.
        """
        try:
            file_system_name = file_system.name
        except AttributeError:
            file_system_name = file_system

        _pipeline = Pipeline(
            transport=TransportWrapper(self._pipeline._transport), # pylint: disable = protected-access
            policies=self._pipeline._impl_policies # pylint: disable = protected-access
        )
        return FileSystemClient(self.url, file_system_name, credential=self._raw_credential,
                                api_version=self.api_version,
                                _configuration=self._config,
                                _pipeline=_pipeline, _hosts=self._hosts)

    def get_directory_client(self, file_system,  # type: Union[FileSystemProperties, str]
                             directory  # type: Union[DirectoryProperties, str]
                             ):
        # type: (...) -> DataLakeDirectoryClient
        """Get a client to interact with the specified directory.

        The directory need not already exist.

        :param file_system:
            The file system that the directory is in. This can either be the name of the file system,
            or an instance of FileSystemProperties.
        :type file_system: str or ~azure.storage.filedatalake.FileSystemProperties
        :param directory:
            The directory with which to interact. This can either be the name of the directory,
            or an instance of DirectoryProperties.
        :type directory: str or ~azure.storage.filedatalake.DirectoryProperties
        :returns: A DataLakeDirectoryClient.
        :rtype: ~azure.storage.filedatalake.DataLakeDirectoryClient

        .. admonition:: Example:

            .. literalinclude:: ../samples/datalake_samples_service.py
                :start-after: [START get_directory_client_from_service_client]
                :end-before: [END get_directory_client_from_service_client]
                :language: python
                :dedent: 8
                :caption: Getting the directory client to interact with a specific directory.
        """
        try:
            file_system_name = file_system.name
        except AttributeError:
            file_system_name = file_system
        try:
            directory_name = directory.name
        except AttributeError:
            directory_name = directory

        _pipeline = Pipeline(
            transport=TransportWrapper(self._pipeline._transport), # pylint: disable = protected-access
            policies=self._pipeline._impl_policies # pylint: disable = protected-access
        )
        return DataLakeDirectoryClient(self.url, file_system_name, directory_name=directory_name,
                                       credential=self._raw_credential,
                                       api_version=self.api_version,
                                       _configuration=self._config, _pipeline=_pipeline,
                                       _hosts=self._hosts)

    def get_file_client(self, file_system,  # type: Union[FileSystemProperties, str]
                        file_path  # type: Union[FileProperties, str]
                        ):
        # type: (...) -> DataLakeFileClient
        """Get a client to interact with the specified file.

        The file need not already exist.

        :param file_system:
            The file system that the file is in. This can either be the name of the file system,
            or an instance of FileSystemProperties.
        :type file_system: str or ~azure.storage.filedatalake.FileSystemProperties
        :param file_path:
            The file with which to interact. This can either be the full path of the file(from the root directory),
            or an instance of FileProperties. eg. directory/subdirectory/file
        :type file_path: str or ~azure.storage.filedatalake.FileProperties
        :returns: A DataLakeFileClient.
        :rtype: ~azure.storage.filedatalake.DataLakeFileClient

        .. admonition:: Example:

            .. literalinclude:: ../samples/datalake_samples_service.py
                :start-after: [START get_file_client_from_service_client]
                :end-before: [END get_file_client_from_service_client]
                :language: python
                :dedent: 8
                :caption: Getting the file client to interact with a specific file.
        """
        try:
            file_system_name = file_system.name
        except AttributeError:
            file_system_name = file_system
        try:
            file_path = file_path.name
        except AttributeError:
            pass

        _pipeline = Pipeline(
            transport=TransportWrapper(self._pipeline._transport), # pylint: disable = protected-access
            policies=self._pipeline._impl_policies # pylint: disable = protected-access
        )
        return DataLakeFileClient(
            self.url, file_system_name, file_path=file_path, credential=self._raw_credential,
            api_version=self.api_version,
            _hosts=self._hosts, _configuration=self._config, _pipeline=_pipeline)

    @distributed_trace
    def set_service_properties(self, **kwargs):
        # type: (**Any) -> None
        """Sets the properties of a storage account's Datalake service, including
        Azure Storage Analytics.

        .. versionadded:: 12.4.0
            This operation was introduced in API version '2020-06-12'.

        If an element (e.g. analytics_logging) is left as None, the
        existing settings on the service for that functionality are preserved.

        :keyword analytics_logging:
            Groups the Azure Analytics Logging settings.
        :type analytics_logging: ~azure.storage.filedatalake.AnalyticsLogging
        :keyword hour_metrics:
            The hour metrics settings provide a summary of request
            statistics grouped by API in hourly aggregates.
        :type hour_metrics: ~azure.storage.filedatalake.Metrics
        :keyword minute_metrics:
            The minute metrics settings provide request statistics
            for each minute.
        :type minute_metrics: ~azure.storage.filedatalake.Metrics
        :keyword cors:
            You can include up to five CorsRule elements in the
            list. If an empty list is specified, all CORS rules will be deleted,
            and CORS will be disabled for the service.
        :type cors: list[~azure.storage.filedatalake.CorsRule]
        :keyword str target_version:
            Indicates the default version to use for requests if an incoming
            request's version is not specified.
        :keyword delete_retention_policy:
            The delete retention policy specifies whether to retain deleted files/directories.
            It also specifies the number of days and versions of file/directory to keep.
        :type delete_retention_policy: ~azure.storage.filedatalake.RetentionPolicy
        :keyword static_website:
            Specifies whether the static website feature is enabled,
            and if yes, indicates the index document and 404 error document to use.
        :type static_website: ~azure.storage.filedatalake.StaticWebsite
        :keyword int timeout:
            Sets the server-side timeout for the operation in seconds. For more details see
            https://learn.microsoft.com/rest/api/storageservices/setting-timeouts-for-blob-service-operations.
            This value is not tracked or validated on the client. To configure client-side network timesouts
            see `here <https://github.com/Azure/azure-sdk-for-python/tree/main/sdk/storage/azure-storage-file-datalake
            #other-client--per-operation-configuration>`_.
        :rtype: None
        """
        return self._blob_service_client.set_service_properties(**kwargs)  # pylint: disable=protected-access

    @distributed_trace
    def get_service_properties(self, **kwargs):
        # type: (**Any) -> Dict[str, Any]
        """Gets the properties of a storage account's datalake service, including
        Azure Storage Analytics.

        .. versionadded:: 12.4.0
            This operation was introduced in API version '2020-06-12'.

        :keyword int timeout:
            Sets the server-side timeout for the operation in seconds. For more details see
            https://learn.microsoft.com/rest/api/storageservices/setting-timeouts-for-blob-service-operations.
            This value is not tracked or validated on the client. To configure client-side network timesouts
            see `here <https://github.com/Azure/azure-sdk-for-python/tree/main/sdk/storage/azure-storage-file-datalake
            #other-client--per-operation-configuration>`_.
        :returns: An object containing datalake service properties such as
            analytics logging, hour/minute metrics, cors rules, etc.
        :rtype: dict[str, Any]
        """
        props = self._blob_service_client.get_service_properties(**kwargs)  # pylint: disable=protected-access
        return get_datalake_service_properties(props)<|MERGE_RESOLUTION|>--- conflicted
+++ resolved
@@ -151,14 +151,10 @@
             key, or an instance of a TokenCredentials class from azure.identity.
             Credentials provided here will take precedence over those in the connection string.
         :type credential:
-<<<<<<< HEAD
-            Optional[Union[str, dict[str, str], "AzureNamedKeyCredential", "AzureSasCredential", "TokenCredential"]]
-=======
             ~azure.core.credentials.AzureNamedKeyCredential or
             ~azure.core.credentials.AzureSasCredential or
             ~azure.core.credentials.TokenCredential or
             str or dict[str, str] or None
->>>>>>> 11fd092e
         :keyword str audience: The audience to use when requesting tokens for Azure Active Directory
             authentication. Only has an effect when credential is of type TokenCredential. The value could be
             https://storage.azure.com/ (default) or https://<account>.blob.core.windows.net.
@@ -298,7 +294,6 @@
             This value is not tracked or validated on the client. To configure client-side network timesouts
             see `here <https://github.com/Azure/azure-sdk-for-python/tree/main/sdk/storage/azure-storage-file-datalake
             #other-client--per-operation-configuration>`_.
-        :returns: FileSystemClient under the specified account.
         :rtype: ~azure.storage.filedatalake.FileSystemClient
 
         .. admonition:: Example:
@@ -334,7 +329,6 @@
             This value is not tracked or validated on the client. To configure client-side network timesouts
             see `here <https://github.com/Azure/azure-sdk-for-python/tree/main/sdk/storage/azure-storage-file-datalake
             #other-client--per-operation-configuration>`_.
-        :returns: FileSystemClient with the newly specified name.
         :rtype: ~azure.storage.filedatalake.FileSystemClient
         """
         self._blob_service_client._rename_container(name, new_name, **kwargs)   # pylint: disable=protected-access
@@ -412,8 +406,7 @@
             This value is not tracked or validated on the client. To configure client-side network timesouts
             see `here <https://github.com/Azure/azure-sdk-for-python/tree/main/sdk/storage/azure-storage-file-datalake
             #other-client--per-operation-configuration>`_.
-        :returns: FileSystemClient after marking the specified file system for deletion.
-        :rtype: ~azure.storage.filedatalake.FileSystemClient
+        :rtype: None
 
         .. admonition:: Example:
 
